--- conflicted
+++ resolved
@@ -29,11 +29,7 @@
   - openpyxl  
   - pythreejs
   - pyinstaller
-<<<<<<< HEAD
   
   - scipy
   - matplotlib
-=======
-  - lxml
-  - openpyxl
->>>>>>> a4c761bb
+  