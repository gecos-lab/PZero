--- conflicted
+++ resolved
@@ -32,19 +32,11 @@
                         'color_B': int,
                         'line_thick': float}
 
-<<<<<<< HEAD
-    others_legend_dict = {'other_type': ["XSection", "Boundary", "Mesh3D", "DOM"],
-                          'color_R': [255, 255, 255, 255],
-                          'color_G': [255, 255, 255, 255],
-                          'color_B': [255, 255, 255, 255],
-                          'line_thick': [2.0, 2.0, 2.0, 1.0]}
-=======
     others_legend_dict = {'other_type': ["XSection", "Boundary", "Mesh3D", "DOM", "Image"],
                           'color_R': [255, 255, 255, 255, 255],
                           'color_G': [255, 255, 255, 255, 255],
                           'color_B': [255, 255, 255, 255, 255],
                           'line_thick': [2.0, 2.0, 2.0, 2.0, 2.0]}
->>>>>>> 3c09994e
 
     def __init__(self, parent=None, *args, **kwargs):
         QObject.__init__(self, parent)
