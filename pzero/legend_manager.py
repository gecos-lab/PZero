"""legend_manager.py
PZero© Andrea Bistacchi"""

from PyQt5.QtWidgets import QTreeWidgetItem, QColorDialog, QPushButton, QSpinBox, QDoubleSpinBox, QComboBox
from PyQt5.QtGui import QColor
from PyQt5.QtCore import QObject

from pandas import unique as pd_unique


class Legend(QObject):
    """Legend for geological and all other entities.
    Dictionaries used to define types of legend columns."""
    geol_legend_dict = {'geological_type': "undef",
                        'geological_feature': "undef",
                        'geological_age': "undef",
                        'geological_time': 0.0,
                        'geological_sequence': "strati_0",
                        'scenario': "undef",
                        'color_R': int(255),
                        'color_G': int(255),
                        'color_B': int(255),
                        'line_thick': 2.0}

    well_legend_dict = {'Loc ID':'undef',
                        'geological_feature': 'undef',
                        'color_R': int(255),
                        'color_G': int(255),
                        'color_B': int(255),
                        'line_thick': 2.0}
    fluids_legend_dict = {'fluid_type': "undef",
                        'fluid_feature': "undef",
                        'fluid_age': "undef",
                        'fluid_time': 0.0,
                        # 'geological_sequence': "strati_0",
                        'scenario': "undef",
                        'color_R': int(255),
                        'color_G': int(255),
                        'color_B': int(255),
                        'line_thick': 2.0}
    fritti_legend_dict = {'fritto_type': "undef",
                        'fritto_feature': "undef",
                        # 'geological_sequence': "strati_0",
                        'color_R': int(255),
                        'color_G': int(255),
                        'color_B': int(255),
                        'line_thick': 2.0}   
    
    
    legend_type_dict = {'geological_type': str,
                        'geological_feature': str,
                        'geological_age': str,
                        'geological_time': float,
                        'geological_sequence': str,
                        'fluid_type': str,
                        'fluid_feature': str,
                        'fluid_age': str,
                        'fluid_time': float,
                        'fritto_type': str,
                        'fritto_feature': str,
                        'scenario': str,
                        'color_R': int,
                        'color_G': int,
                        'color_B': int,
                        'line_thick': float}

    others_legend_dict = {'other_type': ["XSection", "Boundary", "Mesh3D", "DOM", "Image"],
                          'color_R': [255, 255, 255, 255, 255],
                          'color_G': [255, 255, 255, 255, 255],
                          'color_B': [255, 255, 255, 255, 255],
                          'line_thick': [2.0, 2.0, 2.0, 1.0, 2.0]}

    def __init__(self, parent=None, *args, **kwargs):
        QObject.__init__(self, parent)

    def update_widget(self, parent=None):
        """Update the legend widget based on the legend table.
        The pattern to extract a cell value from a Pandas dataframe is: dataframe.loc[boolean_index_rows, boolean_index_columns].values[cell_id]
        The boolean indexes used by loc can be:
        - the name of a column (e.g. "color")
        - a boolean indexing series (i.e. a sequence of True and False values) obtained by one or more conditions applied on the dataframe
        - a numeric index or a range of indexes as used by iloc (i.e. 3 or 3:5)
        The method values[] applied at the end returns the cell value(s) at specified cell(s), otherwise a dataframe would be returned
        The function pd_unique() used above returns a list of unique values from a set of cells.
        TO ADD MORE PROPERTIES TO THE LEGEND, SIMPLY ADD MORE COLUMNS TO THE legend AND NEW WIDGETS HERE POINTING TO THE NEW COLUMNS
        Note that at and iat can be used to access a single value in a cell directly (so values[] is not required), but do not work with conditional indexing."""
        parent.LegendTreeWidget.clear()
        parent.LegendTreeWidget.setColumnCount(10)
        parent.LegendTreeWidget.setHeaderLabels(['Type > Feature > Scenario', 'R', 'G', 'B', 'Color', 'Line thickness', 'Geological Time', 'Stratigraphic sequence', 'Show edges', 'Show nodes'])
        parent.LegendTreeWidget.setItemsExpandable(True)
<<<<<<< HEAD
        for other_type in pd.unique(parent.others_legend_df['other_type']):
=======
        for other_type in pd_unique(parent.others_legend_df['other_type']):

>>>>>>> b01e7855
            color_R = parent.others_legend_df.loc[parent.others_legend_df['other_type'] == other_type, "color_R"].values[0]
            color_G = parent.others_legend_df.loc[parent.others_legend_df['other_type'] == other_type, "color_G"].values[0]
            color_B = parent.others_legend_df.loc[parent.others_legend_df['other_type'] == other_type, "color_B"].values[0]
            line_thick = parent.others_legend_df.loc[parent.others_legend_df['other_type'] == other_type, "line_thick"].values[0]
            "other_color_dialog_btn > QPushButton used to select color"
            other_color_dialog_btn = QPushButton()
            other_color_dialog_btn.other_type = other_type  # this is to pass these values to the update function below
            other_color_dialog_btn.setStyleSheet("background-color:rgb({},{},{})".format(color_R, color_G, color_B))
            "other_line_thick_spn > QSpinBox used to select line thickness"
            other_line_thick_spn = QSpinBox()
            other_line_thick_spn.other_type = other_type  # this is to pass these values to the update function below
            other_line_thick_spn.setValue(line_thick)
            "IN THE FUTURE add QComboBox() here to show/hide mesh edges___________"
            "IN THE FUTURE add QComboBox() here to show/hide points___________"
            "Create items"
            llevel_1 = QTreeWidgetItem(parent.LegendTreeWidget, [other_type, str(color_R), str(color_G), str(color_B)])  # self.GeologyTreeWidget as parent -> top level
            parent.LegendTreeWidget.setItemWidget(llevel_1, 4, other_color_dialog_btn)
            parent.LegendTreeWidget.setItemWidget(llevel_1, 5, other_line_thick_spn)
            "Set signals for the widgets below"
            other_color_dialog_btn.clicked.connect(lambda: self.change_other_feature_color(parent=parent))
            other_line_thick_spn.valueChanged.connect(lambda: self.change_other_feature_line_thick(parent=parent))
        for geo_type in pd_unique(parent.geol_legend_df['geological_type']):
            llevel_1 = QTreeWidgetItem(parent.LegendTreeWidget, [geo_type])  # self.GeologyTreeWidget as parent -> top level
            for feature in pd_unique(parent.geol_legend_df.loc[parent.geol_legend_df['geological_type'] == geo_type, 'geological_feature']):
                llevel_2 = QTreeWidgetItem(llevel_1, [feature])  # llevel_1 as parent -> 2nd level
                for scenario in pd_unique(parent.geol_legend_df.loc[(parent.geol_legend_df['geological_type'] == geo_type) & (parent.geol_legend_df['geological_feature'] == feature), 'scenario']):
                    color_R = parent.geol_legend_df.loc[(parent.geol_legend_df['geological_type'] == geo_type) & (parent.geol_legend_df['geological_feature'] == feature) & (parent.geol_legend_df['scenario'] == scenario), "color_R"].values[0]
                    color_G = parent.geol_legend_df.loc[(parent.geol_legend_df['geological_type'] == geo_type) & (parent.geol_legend_df['geological_feature'] == feature) & (parent.geol_legend_df['scenario'] == scenario), "color_G"].values[0]
                    color_B = parent.geol_legend_df.loc[(parent.geol_legend_df['geological_type'] == geo_type) & (parent.geol_legend_df['geological_feature'] == feature) & (parent.geol_legend_df['scenario'] == scenario), "color_B"].values[0]
                    line_thick = parent.geol_legend_df.loc[(parent.geol_legend_df['geological_type'] == geo_type) & (parent.geol_legend_df['geological_feature'] == feature) & (parent.geol_legend_df['scenario'] == scenario), "line_thick"].values[0]
                    geol_time_value = parent.geol_legend_df.loc[(parent.geol_legend_df['geological_type'] == geo_type) & (parent.geol_legend_df['geological_feature'] == feature) & (parent.geol_legend_df['scenario'] == scenario), "geological_time"].values[0]
                    # geol_time_value = str(parent.geol_legend_df.loc[(parent.geol_legend_df['geological_type'] == geo_type) & (parent.geol_legend_df['geological_feature'] == feature) & (parent.geol_legend_df['scenario'] == scenario), "geological_time"].values[0])
                    # if np.isnan(geol_time_value):
                    #     print("geol_time_value: ", geol_time_value)
                    #     geol_time_value = 0.0
                    #     print("geol_time_value: ", geol_time_value)
                    geol_sequence_value = parent.geol_legend_df.loc[(parent.geol_legend_df['geological_type'] == geo_type) & (parent.geol_legend_df['geological_feature'] == feature) & (parent.geol_legend_df['scenario'] == scenario), "geological_sequence"].values[0]
                    # if not isinstance(geol_sequence_value, str):
                    #     print("geol_sequence_value: ", geol_sequence_value)
                    #     geol_sequence_value = "strati_0"
                    #     print("geol_sequence_value: ", geol_sequence_value)
                    "geol_color_dialog_btn > QPushButton used to select color"
                    geol_color_dialog_btn = QPushButton()
                    geol_color_dialog_btn.geo_type = geo_type  # this is to pass these values to the update function below
                    geol_color_dialog_btn.feature = feature
                    geol_color_dialog_btn.scenario = scenario
                    geol_color_dialog_btn.setStyleSheet("background-color:rgb({},{},{})".format(color_R, color_G, color_B))
                    "geol_line_thick_spn > QSpinBox used to select line thickness"
                    geol_line_thick_spn = QSpinBox()
                    geol_line_thick_spn.geo_type = geo_type  # this is to pass these values to the update function below
                    geol_line_thick_spn.feature = feature
                    geol_line_thick_spn.scenario = scenario
                    geol_line_thick_spn.setValue(line_thick)
                    "geol_time_spn > QDoubleSpinBox used to give relative geological time"
                    geol_time_spn = QDoubleSpinBox()
                    geol_time_spn.setMinimum(-999999.0)  # no negative relative ages
                    geol_time_spn.geo_type = geo_type  # this is to pass these values to the update function below
                    geol_time_spn.feature = feature
                    geol_time_spn.scenario = scenario
                    geol_time_spn.setValue(geol_time_value)
                    # "geol_time_combo > QComboBox used to define relative geological time"
                    # geol_time_combo = QComboBox()
                    # geol_time_combo.setEditable(True)
                    # geol_time_combo.geo_type = geo_type  # this is to pass these values to the update function below
                    # geol_time_combo.feature = feature
                    # geol_time_combo.scenario = scenario
                    # geol_time_combo.addItems(parent.geol_legend_df['geological_time'].unique().astype(str))
                    # geol_time_combo.setCurrentText(geol_time_value)
                    "geol_sequence_combo > QComboBox used to define geological sequence"
                    geol_sequence_combo = QComboBox()
                    geol_sequence_combo.setEditable(True)
                    geol_sequence_combo.geo_type = geo_type  # this is to pass these values to the update function below
                    geol_sequence_combo.feature = feature
                    geol_sequence_combo.scenario = scenario
                    geol_sequence_combo.addItems(parent.geol_legend_df['geological_sequence'].unique())
                    geol_sequence_combo.setCurrentText(geol_sequence_value)
                    "IN THE FUTURE add QComboBox() to show/hide mesh edges___________"
                    "IN THE FUTURE add QComboBox() to show/hide points___________"
                    "Create items"
                    llevel_3 = QTreeWidgetItem(llevel_2, [scenario, str(color_R), str(color_G), str(color_B)])  # llevel_2 as parent -> 3rd level
                    parent.LegendTreeWidget.setItemWidget(llevel_3, 4, geol_color_dialog_btn)
                    parent.LegendTreeWidget.setItemWidget(llevel_3, 5, geol_line_thick_spn)
                    parent.LegendTreeWidget.setItemWidget(llevel_3, 6, geol_time_spn)
                    # parent.LegendTreeWidget.setItemWidget(llevel_3, 6, geol_time_combo)
                    parent.LegendTreeWidget.setItemWidget(llevel_3, 7, geol_sequence_combo)
                    "Set signals for the widgets below"
                    geol_color_dialog_btn.clicked.connect(lambda: self.change_geology_feature_color(parent=parent))
                    geol_line_thick_spn.valueChanged.connect(lambda: self.change_geology_feature_line_thick(parent=parent))
                    geol_time_spn.editingFinished.connect(lambda: self.change_geological_time(parent=parent))
                    # geol_time_combo.currentTextChanged.connect(lambda: self.change_geological_time(parent=parent))
                    geol_sequence_combo.currentTextChanged.connect(lambda: self.change_geological_sequence(parent=parent))
<<<<<<< HEAD
        for locid in pd.unique(parent.well_legend_df['Loc ID']):
            llevel_1 = QTreeWidgetItem(parent.LegendTreeWidget, ['Wells'])  # self.GeologyTreeWidget as parent -> top level
        
            llevel_2 = QTreeWidgetItem(llevel_1, [locid])  # llevel_1 as parent -> 2nd level
            
            color_R = parent.well_legend_df.loc[parent.well_legend_df['Loc ID'] == locid, "color_R"].values[0]
            
            color_G = parent.well_legend_df.loc[parent.well_legend_df['Loc ID'] == locid, "color_G"].values[0]
            
            color_B = parent.well_legend_df.loc[parent.well_legend_df['Loc ID'] == locid, "color_B"].values[0]

            line_thick = parent.well_legend_df.loc[parent.well_legend_df['Loc ID'] == locid, "line_thick"].values[0]
            # print(line_thick)

            # if not isinstance(geol_sequence_value, str):
            #     print("geol_sequence_value: ", geol_sequence_value)
            #     geol_sequence_value = "strati_0"
            #     print("geol_sequence_value: ", geol_sequence_value)
            "well_color_dialog_btn > QPushButton used to select color"
            well_color_dialog_btn = QPushButton()
            well_color_dialog_btn.locid = locid  # this is to pass these values to the update function below
            well_color_dialog_btn.setStyleSheet("background-color:rgb({},{},{})".format(color_R, color_G, color_B))
            "well_line_thick_spn > QSpinBox used to select line thickness"
            well_line_thick_spn = QSpinBox()
            well_line_thick_spn.locid = locid  # this is to pass these values to the update function below
            well_line_thick_spn.setValue(line_thick)

            "Create items"
            parent.LegendTreeWidget.setItemWidget(llevel_2, 4, well_color_dialog_btn)
            parent.LegendTreeWidget.setItemWidget(llevel_2, 5, well_line_thick_spn)
            "Set signals for the widgets below"
            well_color_dialog_btn.clicked.connect(lambda: self.change_well_color(parent=parent))
            well_line_thick_spn.valueChanged.connect(lambda: self.change_well_line_thick(parent=parent))
        for fluid_type in pd.unique(parent.fluids_legend_df['fluid_type']):
                    llevel_1 = QTreeWidgetItem(parent.LegendTreeWidget, [fluid_type])  # self.GeologyTreeWidget as parent -> top level
                    for feature in pd.unique(parent.fluids_legend_df.loc[parent.fluids_legend_df['fluid_type'] == fluid_type, 'fluid_feature']):
                        llevel_2 = QTreeWidgetItem(llevel_1, [feature])  # llevel_1 as parent -> 2nd level
                        for scenario in pd.unique(parent.fluids_legend_df.loc[(parent.fluids_legend_df['fluid_type'] == fluid_type) & (parent.fluids_legend_df['fluid_feature'] == feature), 'scenario']):
                            color_R = parent.fluids_legend_df.loc[(parent.fluids_legend_df['fluid_type'] == fluid_type) & (parent.fluids_legend_df['fluid_feature'] == feature) & (parent.fluids_legend_df['scenario'] == scenario), "color_R"].values[0]
                            color_G = parent.fluids_legend_df.loc[(parent.fluids_legend_df['fluid_type'] == fluid_type) & (parent.fluids_legend_df['fluid_feature'] == feature) & (parent.fluids_legend_df['scenario'] == scenario), "color_G"].values[0]
                            color_B = parent.fluids_legend_df.loc[(parent.fluids_legend_df['fluid_type'] == fluid_type) & (parent.fluids_legend_df['fluid_feature'] == feature) & (parent.fluids_legend_df['scenario'] == scenario), "color_B"].values[0]
                            line_thick = parent.fluids_legend_df.loc[(parent.fluids_legend_df['fluid_type'] == fluid_type) & (parent.fluids_legend_df['fluid_feature'] == feature) & (parent.fluids_legend_df['scenario'] == scenario), "line_thick"].values[0]
                            fluid_time_value = parent.fluids_legend_df.loc[(parent.fluids_legend_df['fluid_type'] == fluid_type) & (parent.fluids_legend_df['fluid_feature'] == feature) & (parent.fluids_legend_df['scenario'] == scenario), "fluid_time"].values[0]
                            # geol_time_value = str(parent.geol_legend_df.loc[(parent.geol_legend_df['geological_type'] == geo_type) & (parent.geol_legend_df['geological_feature'] == feature) & (parent.geol_legend_df['scenario'] == scenario), "geological_time"].values[0])
                            # if np.isnan(geol_time_value):
                            #     print("geol_time_value: ", geol_time_value)
                            #     geol_time_value = 0.0
                            #     print("geol_time_value: ", geol_time_value)
                            # fluid_sequence_value = parent.fluids_legend_df.loc[(parent.fluids_legend_df['fluid_type'] == fluid_type) & (parent.fluids_legend_df['fluid_feature'] == feature) & (parent.fluids_legend_df['scenario'] == scenario), "fluid_sequence"].values[0]
                            # if not isinstance(geol_sequence_value, str):
                            #     print("geol_sequence_value: ", geol_sequence_value)
                            #     geol_sequence_value = "strati_0"
                            #     print("geol_sequence_value: ", geol_sequence_value)
                            "geol_color_dialog_btn > QPushButton used to select color"
                            fluid_color_dialog_btn = QPushButton()
                            fluid_color_dialog_btn.fluid_type = fluid_type  # this is to pass these values to the update function below
                            fluid_color_dialog_btn.feature = feature
                            fluid_color_dialog_btn.scenario = scenario
                            fluid_color_dialog_btn.setStyleSheet("background-color:rgb({},{},{})".format(color_R, color_G, color_B))
                            "geol_line_thick_spn > QSpinBox used to select line thickness"
                            fluid_line_thick_spn = QSpinBox()
                            fluid_line_thick_spn.fluid_type = fluid_type  # this is to pass these values to the update function below
                            fluid_line_thick_spn.feature = feature
                            fluid_line_thick_spn.scenario = scenario
                            fluid_line_thick_spn.setValue(line_thick)
                            "geol_time_spn > QDoubleSpinBox used to give relative geological time"
                            fluid_time_spn = QDoubleSpinBox()
                            fluid_time_spn.setMinimum(-999999.0)  # no negative relative ages
                            fluid_time_spn.fluid_type = fluid_type  # this is to pass these values to the update function below
                            fluid_time_spn.feature = feature
                            fluid_time_spn.scenario = scenario
                            fluid_time_spn.setValue(fluid_time_value)
                            # "geol_time_combo > QComboBox used to define relative geological time"
                            # geol_time_combo = QComboBox()
                            # geol_time_combo.setEditable(True)
                            # geol_time_combo.geo_type = geo_type  # this is to pass these values to the update function below
                            # geol_time_combo.feature = feature
                            # geol_time_combo.scenario = scenario
                            # geol_time_combo.addItems(parent.geol_legend_df['geological_time'].unique().astype(str))
                            # geol_time_combo.setCurrentText(geol_time_value)
                            "geol_sequence_combo > QComboBox used to define geological sequence"
                            # geol_sequence_combo = QComboBox()
                            # geol_sequence_combo.setEditable(True)
                            # geol_sequence_combo.geo_type = geo_type  # this is to pass these values to the update function below
                            # geol_sequence_combo.feature = feature
                            # geol_sequence_combo.scenario = scenario
                            # geol_sequence_combo.addItems(parent.geol_legend_df['geological_sequence'].unique())
                            # geol_sequence_combo.setCurrentText(geol_sequence_value)
                            "IN THE FUTURE add QComboBox() to show/hide mesh edges___________"
                            "IN THE FUTURE add QComboBox() to show/hide points___________"
                            "Create items"
                            llevel_3 = QTreeWidgetItem(llevel_2, [scenario, str(color_R), str(color_G), str(color_B)])  # llevel_2 as parent -> 3rd level
                            parent.LegendTreeWidget.setItemWidget(llevel_3, 4, fluid_color_dialog_btn)
                            parent.LegendTreeWidget.setItemWidget(llevel_3, 5, fluid_line_thick_spn)
                            parent.LegendTreeWidget.setItemWidget(llevel_3, 6, fluid_time_spn)
                            # parent.LegendTreeWidget.setItemWidget(llevel_3, 6, geol_time_combo)
                            # parent.LegendTreeWidget.setItemWidget(llevel_3, 7, geol_sequence_combo)
                            "Set signals for the widgets below"
                            fluid_color_dialog_btn.clicked.connect(lambda: self.change_fluid_feature_color(parent=parent))
                            fluid_line_thick_spn.valueChanged.connect(lambda: self.change_fluid_feature_line_thick(parent=parent))
                            fluid_time_spn.editingFinished.connect(lambda: self.change_fluid_time(parent=parent))
                            # geol_time_combo.currentTextChanged.connect(lambda: self.change_geological_time(parent=parent))
                            # fluid_sequence_combo.currentTextChanged.connect(lambda: self.change_fluid_sequence(parent=parent))
        for fritto_type in pd.unique(parent.fritti_legend_df['fritto_type']):
                    llevel_1 = QTreeWidgetItem(parent.LegendTreeWidget, [fritto_type])  # self.GeologyTreeWidget as parent -> top level
                    for feature in pd.unique(parent.fritti_legend_df.loc[parent.fritti_legend_df['fritto_type'] == fritto_type, 'fritto_feature']):
                        llevel_2 = QTreeWidgetItem(llevel_1, [feature])  # llevel_1 as parent -> 2nd level
                        color_R = parent.fritti_legend_df.loc[(parent.fritti_legend_df['fritto_type'] == fritto_type) & (parent.fritti_legend_df['fritto_feature'] == feature), "color_R"].values[0]
                        color_G = parent.fritti_legend_df.loc[(parent.fritti_legend_df['fritto_type'] == fritto_type) & (parent.fritti_legend_df['fritto_feature'] == feature), "color_G"].values[0]
                        color_B = parent.fritti_legend_df.loc[(parent.fritti_legend_df['fritto_type'] == fritto_type) & (parent.fritti_legend_df['fritto_feature'] == feature), "color_B"].values[0]
                        line_thick = parent.fritti_legend_df.loc[(parent.fritti_legend_df['fritto_type'] == fritto_type) & (parent.fritti_legend_df['fritto_feature'] == feature), "line_thick"].values[0]

                        "geol_color_dialog_btn > QPushButton used to select color"
                        fritti_color_dialog_btn = QPushButton()
                        fritti_color_dialog_btn.fritto_type = fritto_type  # this is to pass these values to the update function below
                        fritti_color_dialog_btn.feature = feature

                        fritti_color_dialog_btn.setStyleSheet("background-color:rgb({},{},{})".format(color_R, color_G, color_B))
                        "geol_line_thick_spn > QSpinBox used to select line thickness"
                        fritto_line_thick_spn = QSpinBox()
                        fritto_line_thick_spn.fritto_type = fritto_type  # this is to pass these values to the update function below
                        fritto_line_thick_spn.feature = feature

                        fritto_line_thick_spn.setValue(line_thick)

                        "Create items"
                        # llevel_3 = QTreeWidgetItem(llevel_2, [scenario, str(color_R), str(color_G), str(color_B)])  # llevel_2 as parent -> 3rd level
                        parent.LegendTreeWidget.setItemWidget(llevel_2, 4, fritti_color_dialog_btn)
                        parent.LegendTreeWidget.setItemWidget(llevel_2, 5, fritto_line_thick_spn)
                        "Set signals for the widgets below"
                        fritti_color_dialog_btn.clicked.connect(lambda: self.change_fritto_feature_color(parent=parent))
                        fritto_line_thick_spn.valueChanged.connect(lambda: self.change_fritto_feature_line_thick(parent=parent))
=======
        for locid in pd_unique(parent.well_legend_df['Loc ID']):
            llevel_1 = QTreeWidgetItem(parent.LegendTreeWidget, [locid])  # self.GeologyTreeWidget as parent -> top level
            for feature in pd_unique(parent.well_legend_df.loc[parent.well_legend_df['Loc ID'] == locid, 'geological_feature']):
                # llevel_2 = QTreeWidgetItem(llevel_1, [geological_feature])  # llevel_1 as parent -> 2nd level
                # color_R = parent.well_legend_df.loc[(parent.well_legend_df['Loc ID'] == locid) & (parent.well_legend_df['geological_feature'] == feature), "color_R"].values[0]
                #
                # color_G = parent.well_legend_df.loc[(parent.well_legend_df['Loc ID'] == locid) & (parent.well_legend_df['geological_feature'] == feature), "color_G"].values[0]
                #
                # color_B = parent.well_legend_df.loc[(parent.well_legend_df['Loc ID'] == locid) & (parent.well_legend_df['geological_feature'] == feature), "color_B"].values[0]

                line_thick = parent.well_legend_df.loc[(parent.well_legend_df['Loc ID'] == locid) & (parent.well_legend_df['geological_feature'] == feature), "line_thick"].values[0]
                # print(line_thick)

                # if not isinstance(geol_sequence_value, str):
                #     print("geol_sequence_value: ", geol_sequence_value)
                #     geol_sequence_value = "strati_0"
                #     print("geol_sequence_value: ", geol_sequence_value)
                "geol_color_dialog_btn > QPushButton used to select color"
                # well_color_dialog_btn = QPushButton()
                # well_color_dialog_btn.locid = locid  # this is to pass these values to the update function below
                # well_color_dialog_btn.feature = feature
                # well_color_dialog_btn.setStyleSheet("background-color:rgb({},{},{})".format(color_R, color_G, color_B))
                "geol_line_thick_spn > QSpinBox used to select line thickness"
                well_line_thick_spn = QSpinBox()
                well_line_thick_spn.locid = locid  # this is to pass these values to the update function below
                well_line_thick_spn.feature = feature
                well_line_thick_spn.setValue(line_thick)

                "Create items"
                llevel_2 = QTreeWidgetItem(llevel_1, [feature])  # llevel_2 as parent -> 3rd level
                # parent.LegendTreeWidget.setItemWidget(llevel_2, 4, well_color_dialog_btn)
                parent.LegendTreeWidget.setItemWidget(llevel_2, 5, well_line_thick_spn)
                "Set signals for the widgets below"
                # well_color_dialog_btn.clicked.connect(lambda: self.change_well_feature_color(parent=parent))
                well_line_thick_spn.valueChanged.connect(lambda: self.change_well_feature_line_thick(parent=parent))
>>>>>>> b01e7855

        parent.LegendTreeWidget.expandAll()

    def change_geology_feature_color(self, parent=None):
        geo_type = self.sender().geo_type
        feature = self.sender().feature
        scenario = self.sender().scenario
        """Here we use the same query as above to GET the color from the legend"""
        old_color_R = parent.geol_legend_df.loc[(parent.geol_legend_df['geological_type'] == geo_type) & (parent.geol_legend_df['geological_feature'] == feature) & (parent.geol_legend_df['scenario'] == scenario), "color_R"].values[0]
        old_color_G = parent.geol_legend_df.loc[(parent.geol_legend_df['geological_type'] == geo_type) & (parent.geol_legend_df['geological_feature'] == feature) & (parent.geol_legend_df['scenario'] == scenario), "color_G"].values[0]
        old_color_B = parent.geol_legend_df.loc[(parent.geol_legend_df['geological_type'] == geo_type) & (parent.geol_legend_df['geological_feature'] == feature) & (parent.geol_legend_df['scenario'] == scenario), "color_B"].values[0]
        color_in = QColor(old_color_R, old_color_G, old_color_B)  # https://doc.qt.io/qtforpython/PySide2/QtGui/QColor.html#PySide2.QtGui.QColor
        color_out = QColorDialog.getColor(initial=color_in, title="Select color")  # https://doc.qt.io/qtforpython/PySide2/QtWidgets/QColorDialog.html#PySide2.QtWidgets.PySide2.QtWidgets.QColorDialog.getColor
        if not color_out.isValid():
            color_out = color_in
        new_color_R = color_out.red()
        new_color_G = color_out.green()
        new_color_B = color_out.blue()
        """Here the query is reversed and modified, dropping the values() method, to allow SETTING the color in the legend."""
        parent.geol_legend_df.loc[(parent.geol_legend_df['geological_type'] == geo_type) & (parent.geol_legend_df['geological_feature'] == feature) & (parent.geol_legend_df['scenario'] == scenario), "color_R"] = new_color_R
        parent.geol_legend_df.loc[(parent.geol_legend_df['geological_type'] == geo_type) & (parent.geol_legend_df['geological_feature'] == feature) & (parent.geol_legend_df['scenario'] == scenario), "color_G"] = new_color_G
        parent.geol_legend_df.loc[(parent.geol_legend_df['geological_type'] == geo_type) & (parent.geol_legend_df['geological_feature'] == feature) & (parent.geol_legend_df['scenario'] == scenario), "color_B"] = new_color_B
        """Update button color."""
        self.sender().setStyleSheet("background-color:rgb({},{},{})".format(new_color_R, new_color_G, new_color_B))
        """Signal to update actors in windows. This is emitted only for the modified uid under the 'color' key."""
        updated_list = parent.geol_coll.df.loc[(parent.geol_coll.df['geological_type'] == geo_type) & (parent.geol_coll.df['geological_feature'] == feature) & (parent.geol_coll.df['scenario'] == scenario), "uid"].to_list()
        parent.geology_legend_color_modified_signal.emit(updated_list)
        # self.change_well_feature_color(parent,feature) #Update the wells

    def change_geology_feature_line_thick(self, parent=None):
        geo_type = self.sender().geo_type
        feature = self.sender().feature
        scenario = self.sender().scenario
        line_thick = self.sender().value()
        "Here the query is reversed and modified, dropping the values() method, to allow SETTING the line thickness in the legend"
        parent.geol_legend_df.loc[(parent.geol_legend_df['geological_type'] == geo_type) & (parent.geol_legend_df['geological_feature'] == feature) & (parent.geol_legend_df['scenario'] == scenario), "line_thick"] = line_thick
        """Signal to update actors in windows. This is emitted only for the modified uid under the 'line_thick' key."""
        updated_list = parent.geol_coll.df.loc[(parent.geol_coll.df['geological_type'] == geo_type) & (parent.geol_coll.df['geological_feature'] == feature) & (parent.geol_coll.df['scenario'] == scenario), "uid"].to_list()
        parent.geology_legend_thick_modified_signal.emit(updated_list)

    def change_geological_time(self, parent=None):
        geo_type = self.sender().geo_type
        feature = self.sender().feature
        scenario = self.sender().scenario
        geol_time = self.sender().value()
        parent.geol_legend_df.loc[(parent.geol_legend_df['geological_type'] == geo_type) & (parent.geol_legend_df['geological_feature'] == feature) & (parent.geol_legend_df['scenario'] == scenario), "geological_time"] = geol_time
        """Order geological legend entities with descending geological_time values"""
        parent.geol_legend_df.sort_values(by='geological_time', ascending=True, inplace=True)
        """THE FOLLOWING MUST BE CHANGED IN A SORT COMMAND
        UPDATE AT THE MOMENT DOES NOT WORK PROPERLY"""
        # parent.LegendTreeWidget.setSortingEnabled(True)
        # parent.LegendTreeWidget.sortByColumn(7, Qt.AscendingOrder)
        # parent.LegendTreeWidget.setSortingEnabled(False)
        # try:
        #     geol_time = float(self.sender().currentText())
        # except:
        #     geol_time = float('nan')
        #     parent.geol_legend_df.loc[(parent.geol_legend_df['geological_type'] == geo_type) & (parent.geol_legend_df['geological_feature'] == feature) & (parent.geol_legend_df['scenario'] == scenario), "geological_time"] = geol_time
        #     """Order geological legend entities with descending geological_time values"""
        #     parent.geol_legend_df.sort_values(by='geological_time', ascending=True, inplace=True)
        #     self.update_widget(parent=parent)

    def change_geological_sequence(self, parent=None):
        geo_type = self.sender().geo_type
        feature = self.sender().feature
        scenario = self.sender().scenario
        geol_seqn = self.sender().currentText()
        parent.geol_legend_df.loc[(parent.geol_legend_df['geological_type'] == geo_type) & (parent.geol_legend_df['geological_feature'] == feature) & (parent.geol_legend_df['scenario'] == scenario), "geological_sequence"] = geol_seqn
        """THE FOLLOWING MUST BE CHANGED IN A FOR LOOP OVER ALL ITEMS IN COLUMN 7
        parent.LegendTreeWidget.setItemWidget(llevel_3, 7, geol_sequence_combo)
        UPDATING THE VALUES AS IN
        geol_sequence_combo.addItems(parent.geol_legend_df['geological_sequence'].unique())"""

    def change_other_feature_color(self, parent=None):
        other_type = self.sender().other_type
        """Here we use the same query as above to GET the color from the legend"""
        old_color_R = parent.others_legend_df.loc[(parent.others_legend_df['other_type'] == other_type), "color_R"].values[0]
        old_color_G = parent.others_legend_df.loc[(parent.others_legend_df['other_type'] == other_type), "color_G"].values[0]
        old_color_B = parent.others_legend_df.loc[(parent.others_legend_df['other_type'] == other_type), "color_B"].values[0]
        color_in = QColor(old_color_R, old_color_G, old_color_B)  # https://doc.qt.io/qtforpython/PySide2/QtGui/QColor.html#PySide2.QtGui.QColor
        color_out = QColorDialog.getColor(initial=color_in, title="Select color")  # https://doc.qt.io/qtforpython/PySide2/QtWidgets/QColorDialog.html#PySide2.QtWidgets.PySide2.QtWidgets.QColorDialog.getColor
        if not color_out.isValid():
            color_out = color_in
        new_color_R = color_out.red()
        new_color_G = color_out.green()
        new_color_B = color_out.blue()
        """Here the query is reversed and modified, dropping the values() method, to allow SETTING the color in the legend."""
        parent.others_legend_df.loc[(parent.others_legend_df['other_type'] == other_type), "color_R"] = new_color_R
        parent.others_legend_df.loc[(parent.others_legend_df['other_type'] == other_type), "color_G"] = new_color_G
        parent.others_legend_df.loc[(parent.others_legend_df['other_type'] == other_type), "color_B"] = new_color_B
        """Update button color."""
        self.sender().setStyleSheet("background-color:rgb({},{},{})".format(new_color_R, new_color_G, new_color_B))
        """Signals to update actors in windows. This is emitted only for the modified uid under the 'color' key."""
        if other_type == "XSection":
            parent.xsect_legend_color_modified_signal.emit(parent.xsect_coll.df['uid'].tolist())
        elif other_type == "DOM":
            parent.dom_legend_color_modified_signal.emit(parent.dom_coll.df['uid'].tolist())
        elif other_type == "Mesh3D":
            parent.mesh3d_legend_color_modified_signal.emit(parent.dom_coll.df['uid'].tolist())
        elif other_type == "Boundary":
            parent.boundary_legend_color_modified_signal.emit(parent.boundary_coll.df['uid'].tolist())

    def change_other_feature_line_thick(self, parent=None):
        other_type = self.sender().other_type
        line_thick = self.sender().value()
        "Here the query is reversed and modified, dropping the values() method, to allow SETTING the line thickness in the legend"
        parent.others_legend_df.loc[(parent.others_legend_df['other_type'] == other_type), "line_thick"] = line_thick
        """Signals to update actors in windows. This is emitted only for the modified uid under the 'color' key."""
        if other_type == "XSection":
            parent.xsect_legend_thick_modified_signal.emit(parent.xsect_coll.df['uid'].tolist())
        elif other_type == "DOM":
            parent.dom_legend_thick_modified_signal.emit(parent.dom_coll.df['uid'].tolist())
        elif other_type == "Mesh3D":
            parent.mesh3d_legend_thick_modified_signal.emit(parent.dom_coll.df['uid'].tolist())
        elif other_type == "Boundary":
            parent.boundary_legend_thick_modified_signal.emit(parent.boundary_coll.df['uid'].tolist())

    def change_well_color(self,parent=None,feature=None):
        
        # well_id = parent.geol_coll_df.loc[parent.geol_coll_df['uid'] == uid]
        
        locid = self.sender().locid

        """Here we use the same query as above to GET the color from the legend"""
        old_color_R = parent.well_legend_df.loc[parent.well_legend_df['Loc ID'] == locid, "color_R"].values[0]
        
        old_color_G = parent.well_legend_df.loc[parent.well_legend_df['Loc ID'] == locid, "color_G"].values[0]
        
        old_color_B = parent.well_legend_df.loc[parent.well_legend_df['Loc ID'] == locid, "color_B"].values[0]
        
        color_in = QColor(old_color_R, old_color_G, old_color_B)  # https://doc.qt.io/qtforpython/PySide2/QtGui/QColor.html#PySide2.QtGui.QColor
        color_out = QColorDialog.getColor(initial=color_in, title="Select color")  # https://doc.qt.io/qtforpython/PySide2/QtWidgets/QColorDialog.html#PySide2.QtWidgets.PySide2.QtWidgets.QColorDialog.getColor
        if not color_out.isValid():
            color_out = color_in
        new_color_R = color_out.red()
        new_color_G = color_out.green()
        new_color_B = color_out.blue()
        
        """Here the query is reversed and modified, dropping the values() method, to allow SETTING the color in the legend."""
        
        parent.well_legend_df.loc[parent.well_legend_df['Loc ID'] == locid, "color_R"] = new_color_R

        parent.well_legend_df.loc[parent.well_legend_df['Loc ID'] == locid, "color_G"] = new_color_G

        parent.well_legend_df.loc[parent.well_legend_df['Loc ID'] == locid, "color_B"] = new_color_B

        """Update button color."""
        self.sender().setStyleSheet("background-color:rgb({},{},{})".format(new_color_R, new_color_G, new_color_B))

        """Signal to update actors in windows. This is emitted only for the modified uid under the 'color' key."""
        updated_list = parent.well_coll.df.loc[parent.well_legend_df['Loc ID'] == locid, "uid"].to_list()
        parent.well_legend_color_modified_signal.emit(updated_list)

    def change_well_line_thick(self,parent=None):
        locid = self.sender().locid
        line_thick = self.sender().value()
        "Here the query is reversed and modified, dropping the values() method, to allow SETTING the line thickness in the legend"
        parent.well_legend_df.loc[parent.well_legend_df['Loc ID'] == locid, "line_thick"] = line_thick
        """Signal to update actors in windows. This is emitted only for the modified uid under the 'line_thick' key."""
        updated_list = parent.well_coll.df.loc[parent.well_coll.df['Loc ID'] == locid, "uid"].to_list()
        # print(updated_list)
        parent.well_legend_thick_modified_signal.emit(updated_list)

    def change_fluid_feature_color(self, parent=None):
        fluid_type = self.sender().fluid_type
        feature = self.sender().feature
        scenario = self.sender().scenario
        """Here we use the same query as above to GET the color from the legend"""
        old_color_R = parent.fluids_legend_df.loc[(parent.fluids_legend_df['fluid_type'] == fluid_type) & (parent.fluids_legend_df['fluid_feature'] == feature) & (parent.fluids_legend_df['scenario'] == scenario), "color_R"].values[0]
        old_color_G = parent.fluids_legend_df.loc[(parent.fluids_legend_df['fluid_type'] == fluid_type) & (parent.fluids_legend_df['fluid_feature'] == feature) & (parent.fluids_legend_df['scenario'] == scenario), "color_G"].values[0]
        old_color_B = parent.fluids_legend_df.loc[(parent.fluids_legend_df['fluid_type'] == fluid_type) & (parent.fluids_legend_df['fluid_feature'] == feature) & (parent.fluids_legend_df['scenario'] == scenario), "color_B"].values[0]
        color_in = QColor(old_color_R, old_color_G, old_color_B)  # https://doc.qt.io/qtforpython/PySide2/QtGui/QColor.html#PySide2.QtGui.QColor
        color_out = QColorDialog.getColor(initial=color_in, title="Select color")  # https://doc.qt.io/qtforpython/PySide2/QtWidgets/QColorDialog.html#PySide2.QtWidgets.PySide2.QtWidgets.QColorDialog.getColor
        if not color_out.isValid():
            color_out = color_in
        new_color_R = color_out.red()
        new_color_G = color_out.green()
        new_color_B = color_out.blue()
        """Here the query is reversed and modified, dropping the values() method, to allow SETTING the color in the legend."""
        parent.fluids_legend_df.loc[(parent.fluids_legend_df['fluid_type'] == fluid_type) & (parent.fluids_legend_df['fluid_feature'] == feature) & (parent.fluids_legend_df['scenario'] == scenario), "color_R"] = new_color_R
        parent.fluids_legend_df.loc[(parent.fluids_legend_df['fluid_type'] == fluid_type) & (parent.fluids_legend_df['fluid_feature'] == feature) & (parent.fluids_legend_df['scenario'] == scenario), "color_G"] = new_color_G
        parent.fluids_legend_df.loc[(parent.fluids_legend_df['fluid_type'] == fluid_type) & (parent.fluids_legend_df['fluid_feature'] == feature) & (parent.fluids_legend_df['scenario'] == scenario), "color_B"] = new_color_B
        """Update button color."""
        self.sender().setStyleSheet("background-color:rgb({},{},{})".format(new_color_R, new_color_G, new_color_B))
        """Signal to update actors in windows. This is emitted only for the modified uid under the 'color' key."""
        updated_list = parent.fluids_coll.df.loc[(parent.fluids_coll.df['fluid_type'] == fluid_type) & (parent.fluids_coll.df['fluid_feature'] == feature) & (parent.fluids_coll.df['scenario'] == scenario), "uid"].to_list()
        parent.fluid_legend_color_modified_signal.emit(updated_list)
        # self.change_fluid_feature_color(parent) #Update the fluids

    def change_fluid_feature_line_thick(self, parent=None):
        fluid_type = self.sender().fluid_type
        feature = self.sender().feature
        scenario = self.sender().scenario
        line_thick = self.sender().value()
        "Here the query is reversed and modified, dropping the values() method, to allow SETTING the line thickness in the legend"
        parent.fluids_legend_df.loc[(parent.fluids_legend_df['fluid_type'] == fluid_type) & (parent.fluids_legend_df['fluid_feature'] == feature) & (parent.fluids_legend_df['scenario'] == scenario), "line_thick"] = line_thick
        """Signal to update actors in windows. This is emitted only for the modified uid under the 'line_thick' key."""
        updated_list = parent.fluids_coll.df.loc[(parent.fluids_coll.df['fluid_type'] == fluid_type) & (parent.fluids_coll.df['fluid_feature'] == feature) & (parent.fluids_coll.df['scenario'] == scenario), "uid"].to_list()
        parent.fluid_legend_thick_modified_signal.emit(updated_list)

    def change_fluid_time(self, parent=None):
        fluid_type = self.sender().fluid_type
        feature = self.sender().feature
        scenario = self.sender().scenario
        fluid_time = self.sender().value()
        parent.fluids_legend_df.loc[(parent.fluids_legend_df['fluid_type'] == fluid_type) & (parent.fluids_legend_df['fluid_feature'] == feature) & (parent.fluids_legend_df['scenario'] == scenario), "fluid_time"] = fluid_time
        """Order geological legend entities with descending geological_time values"""
        parent.fluids_legend_df.sort_values(by='fluid_time', ascending=True, inplace=True)
        """THE FOLLOWING MUST BE CHANGED IN A SORT COMMAND
        UPDATE AT THE MOMENT DOES NOT WORK PROPERLY"""
        # parent.LegendTreeWidget.setSortingEnabled(True)
        # parent.LegendTreeWidget.sortByColumn(7, Qt.AscendingOrder)
        # parent.LegendTreeWidget.setSortingEnabled(False)
        # try:
        #     geol_time = float(self.sender().currentText())
        # except:
        #     geol_time = float('nan')
        #     parent.geol_legend_df.loc[(parent.geol_legend_df['geological_type'] == geo_type) & (parent.geol_legend_df['geological_feature'] == feature) & (parent.geol_legend_df['scenario'] == scenario), "geological_time"] = geol_time
        #     """Order geological legend entities with descending geological_time values"""
        #     parent.geol_legend_df.sort_values(by='geological_time', ascending=True, inplace=True)
        #     self.update_widget(parent=parent)

    def change_fritto_feature_color(self, parent=None):
        fritto_type = self.sender().fritto_type
        feature = self.sender().feature
        """Here we use the same query as above to GET the color from the legend"""
        old_color_R = parent.fritti_legend_df.loc[(parent.fritti_legend_df['fritto_type'] == fritto_type) & (parent.fritti_legend_df['fritto_feature'] == feature), "color_R"].values[0]
        old_color_G = parent.fritti_legend_df.loc[(parent.fritti_legend_df['fritto_type'] == fritto_type) & (parent.fritti_legend_df['fritto_feature'] == feature), "color_G"].values[0]
        old_color_B = parent.fritti_legend_df.loc[(parent.fritti_legend_df['fritto_type'] == fritto_type) & (parent.fritti_legend_df['fritto_feature'] == feature), "color_B"].values[0]
        color_in = QColor(old_color_R, old_color_G, old_color_B)  # https://doc.qt.io/qtforpython/PySide2/QtGui/QColor.html#PySide2.QtGui.QColor
        color_out = QColorDialog.getColor(initial=color_in, title="Select color")  # https://doc.qt.io/qtforpython/PySide2/QtWidgets/QColorDialog.html#PySide2.QtWidgets.PySide2.QtWidgets.QColorDialog.getColor
        if not color_out.isValid():
            color_out = color_in
        new_color_R = color_out.red()
        new_color_G = color_out.green()
        new_color_B = color_out.blue()
        """Here the query is reversed and modified, dropping the values() method, to allow SETTING the color in the legend."""
        parent.fritti_legend_df.loc[(parent.fritti_legend_df['fritto_type'] == fritto_type) & (parent.fritti_legend_df['fritto_feature'] == feature), "color_R"] = new_color_R
        parent.fritti_legend_df.loc[(parent.fritti_legend_df['fritto_type'] == fritto_type) & (parent.fritti_legend_df['fritto_feature'] == feature), "color_G"] = new_color_G
        parent.fritti_legend_df.loc[(parent.fritti_legend_df['fritto_type'] == fritto_type) & (parent.fritti_legend_df['fritto_feature'] == feature), "color_B"] = new_color_B
        """Update button color."""
        self.sender().setStyleSheet("background-color:rgb({},{},{})".format(new_color_R, new_color_G, new_color_B))
        """Signal to update actors in windows. This is emitted only for the modified uid under the 'color' key."""
        updated_list = parent.fritti_coll.df.loc[(parent.fritti_coll.df['fritto_type'] == fritto_type) & (parent.fritti_coll.df['fritto_feature'] == feature), "uid"].to_list()
        parent.fritto_legend_color_modified_signal.emit(updated_list)

    def change_fritto_feature_line_thick(self, parent=None):
        fritto_type = self.sender().fritto_type
        feature = self.sender().feature
        line_thick = self.sender().value()
        "Here the query is reversed and modified, dropping the values() method, to allow SETTING the line thickness in the legend"
        parent.fritti_legend_df.loc[(parent.fritti_legend_df['fritto_type'] == fritto_type) & (parent.fritti_legend_df['fritto_feature'] == feature), "line_thick"] = line_thick
        """Signal to update actors in windows. This is emitted only for the modified uid under the 'line_thick' key."""
        updated_list = parent.fritti_coll.df.loc[(parent.fritti_coll.df['fritto_type'] == fritto_type) & (parent.fritti_coll.df['fritto_feature'] == feature), "uid"].to_list()
        parent.fritto_legend_thick_modified_signal.emit(updated_list)


    # def change_geological_sequence(self, parent=None):
    #     geo_type = self.sender().geo_type
    #     feature = self.sender().feature
    #     scenario = self.sender().scenario
    #     geol_seqn = self.sender().currentText()
    #     parent.geol_legend_df.loc[(parent.geol_legend_df['geological_type'] == geo_type) & (parent.geol_legend_df['geological_feature'] == feature) & (parent.geol_legend_df['scenario'] == scenario), "geological_sequence"] = geol_seqn
    #     """THE FOLLOWING MUST BE CHANGED IN A FOR LOOP OVER ALL ITEMS IN COLUMN 7
    #     parent.LegendTreeWidget.setItemWidget(llevel_3, 7, geol_sequence_combo)
    #     UPDATING THE VALUES AS IN
    #     geol_sequence_combo.addItems(parent.geol_legend_df['geological_sequence'].unique())"""<|MERGE_RESOLUTION|>--- conflicted
+++ resolved
@@ -88,12 +88,7 @@
         parent.LegendTreeWidget.setColumnCount(10)
         parent.LegendTreeWidget.setHeaderLabels(['Type > Feature > Scenario', 'R', 'G', 'B', 'Color', 'Line thickness', 'Geological Time', 'Stratigraphic sequence', 'Show edges', 'Show nodes'])
         parent.LegendTreeWidget.setItemsExpandable(True)
-<<<<<<< HEAD
-        for other_type in pd.unique(parent.others_legend_df['other_type']):
-=======
         for other_type in pd_unique(parent.others_legend_df['other_type']):
-
->>>>>>> b01e7855
             color_R = parent.others_legend_df.loc[parent.others_legend_df['other_type'] == other_type, "color_R"].values[0]
             color_G = parent.others_legend_df.loc[parent.others_legend_df['other_type'] == other_type, "color_G"].values[0]
             color_B = parent.others_legend_df.loc[parent.others_legend_df['other_type'] == other_type, "color_B"].values[0]
@@ -185,8 +180,7 @@
                     geol_time_spn.editingFinished.connect(lambda: self.change_geological_time(parent=parent))
                     # geol_time_combo.currentTextChanged.connect(lambda: self.change_geological_time(parent=parent))
                     geol_sequence_combo.currentTextChanged.connect(lambda: self.change_geological_sequence(parent=parent))
-<<<<<<< HEAD
-        for locid in pd.unique(parent.well_legend_df['Loc ID']):
+        for locid in pd_unique(parent.well_legend_df['Loc ID']):
             llevel_1 = QTreeWidgetItem(parent.LegendTreeWidget, ['Wells'])  # self.GeologyTreeWidget as parent -> top level
         
             llevel_2 = QTreeWidgetItem(llevel_1, [locid])  # llevel_1 as parent -> 2nd level
@@ -219,11 +213,11 @@
             "Set signals for the widgets below"
             well_color_dialog_btn.clicked.connect(lambda: self.change_well_color(parent=parent))
             well_line_thick_spn.valueChanged.connect(lambda: self.change_well_line_thick(parent=parent))
-        for fluid_type in pd.unique(parent.fluids_legend_df['fluid_type']):
+        for fluid_type in pd_unique(parent.fluids_legend_df['fluid_type']):
                     llevel_1 = QTreeWidgetItem(parent.LegendTreeWidget, [fluid_type])  # self.GeologyTreeWidget as parent -> top level
-                    for feature in pd.unique(parent.fluids_legend_df.loc[parent.fluids_legend_df['fluid_type'] == fluid_type, 'fluid_feature']):
+                    for feature in pd_unique(parent.fluids_legend_df.loc[parent.fluids_legend_df['fluid_type'] == fluid_type, 'fluid_feature']):
                         llevel_2 = QTreeWidgetItem(llevel_1, [feature])  # llevel_1 as parent -> 2nd level
-                        for scenario in pd.unique(parent.fluids_legend_df.loc[(parent.fluids_legend_df['fluid_type'] == fluid_type) & (parent.fluids_legend_df['fluid_feature'] == feature), 'scenario']):
+                        for scenario in pd_unique(parent.fluids_legend_df.loc[(parent.fluids_legend_df['fluid_type'] == fluid_type) & (parent.fluids_legend_df['fluid_feature'] == feature), 'scenario']):
                             color_R = parent.fluids_legend_df.loc[(parent.fluids_legend_df['fluid_type'] == fluid_type) & (parent.fluids_legend_df['fluid_feature'] == feature) & (parent.fluids_legend_df['scenario'] == scenario), "color_R"].values[0]
                             color_G = parent.fluids_legend_df.loc[(parent.fluids_legend_df['fluid_type'] == fluid_type) & (parent.fluids_legend_df['fluid_feature'] == feature) & (parent.fluids_legend_df['scenario'] == scenario), "color_G"].values[0]
                             color_B = parent.fluids_legend_df.loc[(parent.fluids_legend_df['fluid_type'] == fluid_type) & (parent.fluids_legend_df['fluid_feature'] == feature) & (parent.fluids_legend_df['scenario'] == scenario), "color_B"].values[0]
@@ -289,9 +283,9 @@
                             fluid_time_spn.editingFinished.connect(lambda: self.change_fluid_time(parent=parent))
                             # geol_time_combo.currentTextChanged.connect(lambda: self.change_geological_time(parent=parent))
                             # fluid_sequence_combo.currentTextChanged.connect(lambda: self.change_fluid_sequence(parent=parent))
-        for fritto_type in pd.unique(parent.fritti_legend_df['fritto_type']):
+        for fritto_type in pd_unique(parent.fritti_legend_df['fritto_type']):
                     llevel_1 = QTreeWidgetItem(parent.LegendTreeWidget, [fritto_type])  # self.GeologyTreeWidget as parent -> top level
-                    for feature in pd.unique(parent.fritti_legend_df.loc[parent.fritti_legend_df['fritto_type'] == fritto_type, 'fritto_feature']):
+                    for feature in pd_unique(parent.fritti_legend_df.loc[parent.fritti_legend_df['fritto_type'] == fritto_type, 'fritto_feature']):
                         llevel_2 = QTreeWidgetItem(llevel_1, [feature])  # llevel_1 as parent -> 2nd level
                         color_R = parent.fritti_legend_df.loc[(parent.fritti_legend_df['fritto_type'] == fritto_type) & (parent.fritti_legend_df['fritto_feature'] == feature), "color_R"].values[0]
                         color_G = parent.fritti_legend_df.loc[(parent.fritti_legend_df['fritto_type'] == fritto_type) & (parent.fritti_legend_df['fritto_feature'] == feature), "color_G"].values[0]
@@ -318,43 +312,6 @@
                         "Set signals for the widgets below"
                         fritti_color_dialog_btn.clicked.connect(lambda: self.change_fritto_feature_color(parent=parent))
                         fritto_line_thick_spn.valueChanged.connect(lambda: self.change_fritto_feature_line_thick(parent=parent))
-=======
-        for locid in pd_unique(parent.well_legend_df['Loc ID']):
-            llevel_1 = QTreeWidgetItem(parent.LegendTreeWidget, [locid])  # self.GeologyTreeWidget as parent -> top level
-            for feature in pd_unique(parent.well_legend_df.loc[parent.well_legend_df['Loc ID'] == locid, 'geological_feature']):
-                # llevel_2 = QTreeWidgetItem(llevel_1, [geological_feature])  # llevel_1 as parent -> 2nd level
-                # color_R = parent.well_legend_df.loc[(parent.well_legend_df['Loc ID'] == locid) & (parent.well_legend_df['geological_feature'] == feature), "color_R"].values[0]
-                #
-                # color_G = parent.well_legend_df.loc[(parent.well_legend_df['Loc ID'] == locid) & (parent.well_legend_df['geological_feature'] == feature), "color_G"].values[0]
-                #
-                # color_B = parent.well_legend_df.loc[(parent.well_legend_df['Loc ID'] == locid) & (parent.well_legend_df['geological_feature'] == feature), "color_B"].values[0]
-
-                line_thick = parent.well_legend_df.loc[(parent.well_legend_df['Loc ID'] == locid) & (parent.well_legend_df['geological_feature'] == feature), "line_thick"].values[0]
-                # print(line_thick)
-
-                # if not isinstance(geol_sequence_value, str):
-                #     print("geol_sequence_value: ", geol_sequence_value)
-                #     geol_sequence_value = "strati_0"
-                #     print("geol_sequence_value: ", geol_sequence_value)
-                "geol_color_dialog_btn > QPushButton used to select color"
-                # well_color_dialog_btn = QPushButton()
-                # well_color_dialog_btn.locid = locid  # this is to pass these values to the update function below
-                # well_color_dialog_btn.feature = feature
-                # well_color_dialog_btn.setStyleSheet("background-color:rgb({},{},{})".format(color_R, color_G, color_B))
-                "geol_line_thick_spn > QSpinBox used to select line thickness"
-                well_line_thick_spn = QSpinBox()
-                well_line_thick_spn.locid = locid  # this is to pass these values to the update function below
-                well_line_thick_spn.feature = feature
-                well_line_thick_spn.setValue(line_thick)
-
-                "Create items"
-                llevel_2 = QTreeWidgetItem(llevel_1, [feature])  # llevel_2 as parent -> 3rd level
-                # parent.LegendTreeWidget.setItemWidget(llevel_2, 4, well_color_dialog_btn)
-                parent.LegendTreeWidget.setItemWidget(llevel_2, 5, well_line_thick_spn)
-                "Set signals for the widgets below"
-                # well_color_dialog_btn.clicked.connect(lambda: self.change_well_feature_color(parent=parent))
-                well_line_thick_spn.valueChanged.connect(lambda: self.change_well_feature_line_thick(parent=parent))
->>>>>>> b01e7855
 
         parent.LegendTreeWidget.expandAll()
 
