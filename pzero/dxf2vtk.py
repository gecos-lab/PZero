--- conflicted
+++ resolved
@@ -17,20 +17,12 @@
     list_names = []
     for uid in self.geol_coll.df['uid']:
         if isinstance(self.geol_coll.get_uid_vtk_obj(uid), TriSurf):
-<<<<<<< HEAD
-
-=======
             print(uid)
->>>>>>> 32fecd52
             legend = self.geol_coll.get_uid_legend(uid=uid)
             R = legend['color_R']
             G = legend['color_G']
             B = legend['color_B']
-<<<<<<< HEAD
-            parts = self.geol_coll.get_uid_vtk_obj(uid).split_multipart()
-=======
             parts = self.geol_coll.get_uid_vtk_obj(uid).split_parts()
->>>>>>> 32fecd52
             # print(len(parts))
             for i,part in enumerate(parts):
                 dxf_out = ezdxf.new()
@@ -38,11 +30,7 @@
                 # print(part)
                 df = pd.DataFrame()
                 dfb = pd.DataFrame()
-<<<<<<< HEAD
-                vtk_entity = part
-=======
                 vtk_entity = part.retopo()
->>>>>>> 32fecd52
                 # test_pc = pv.PolyData()
                 #
                 # test_pc.ShallowCopy(vtk_entity)
@@ -71,14 +59,10 @@
                 """3D faces"""
                 for c in range(vtk_entity.GetNumberOfCells()):
                     face_points = numpy_support.vtk_to_numpy(vtk_entity.GetCell(c).GetPoints().GetData())
-<<<<<<< HEAD
-                    dxf_model.add_3dface(face_points, dxfattribs={'layer': layer,'color': 256})
-=======
                     if len(face_points) <3:
                         print(f'problem with cell {c} in {layer}, skipping cell')
                     else:
                         dxf_model.add_3dface(face_points, dxfattribs={'layer': layer,'color': 256})
->>>>>>> 32fecd52
 
                 """border -> https://lorensen.github.io/VTKExamples/site/Python/Meshes/BoundaryEdges/"""
                 vtk_border = vtk_entity.get_clean_boundary()
@@ -103,11 +87,7 @@
 
                 # print("Writing DXF... please wait.")
                 df.to_csv(f'{out_dir_name}/csv/{out_file_name}.csv',index=False)
-<<<<<<< HEAD
-                dfb.to_csv(f'{out_dir_name}/csv/{out_file_name}.csv',index=False)
-=======
                 dfb.to_csv(f'{out_dir_name}/csv/{out_file_name}_border.csv',index=False)
->>>>>>> 32fecd52
 
                 dxf_out.saveas(f'{out_dir_name}/dxf/{out_file_name}.dxf')
 
