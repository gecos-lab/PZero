--- conflicted
+++ resolved
@@ -6,12 +6,8 @@
 import uuid
 from .entities_factory import DEM
 from .dom_collection import DomCollection
-<<<<<<< HEAD
 from .fluid_collection import FluidsCollection
-import pyvista as pv
-=======
 from pyvista import StructuredGrid as pv_StructuredGrid
->>>>>>> b01e7855
 import xarray as xr
 from numpy import asarray as np_asarray
 from numpy import any as np_any
@@ -22,7 +18,6 @@
 def dem2vtk(self=None, in_file_name=None,collection=None):
     """Import and add a DEM structured grid to the dom_coll of the project.
     <self> is the calling ProjectWindow() instance."""
-<<<<<<< HEAD
     """Read raster file format (geotiff) with xarray and rasterio and create DEM structured grid.
     Helpful: http://xarray.pydata.org/en/stable/auto_gallery/plot_rasterio.html
     https://github.com/pyvista/pyvista-support/issues/205, thanks to Bane Sullivan"""
@@ -33,35 +28,14 @@
         values[nans] = np.nan
     xx, yy = np.meshgrid(data['x'], data['y'])
     zz = values.reshape(xx.shape)
-    print(zz)
     """Convert to DEM() instance."""
     curr_obj = DEM()
-    temp_obj = pv.StructuredGrid(xx, yy, zz)
+    temp_obj = pv_StructuredGrid(xx, yy, zz)
     temp_obj['elevation'] = zz.ravel(order='F')
     curr_obj.ShallowCopy(temp_obj)
     curr_obj.Modified()
     """Create dictionary."""
     if collection == 'DEMs and DOMs':
-=======
-    try:
-        """Read raster file format (geotiff) with xarray and rasterio and create DEM structured grid.
-        Helpful: http://xarray.pydata.org/en/stable/auto_gallery/plot_rasterio.html
-        https://github.com/pyvista/pyvista-support/issues/205, thanks to Bane Sullivan"""
-        data = xr.open_rasterio(in_file_name)
-        values = np_asarray(data)
-        nans = values == data.nodatavals
-        if np_any(nans):
-            values[nans] = np_nan
-        xx, yy = np_meshgrid(data['x'], data['y'])
-        zz = values.reshape(xx.shape)
-        """Convert to DEM() instance."""
-        curr_obj = DEM()
-        temp_obj = pv_StructuredGrid(xx, yy, zz)
-        temp_obj['elevation'] = zz.ravel(order='F')
-        curr_obj.ShallowCopy(temp_obj)
-        curr_obj.Modified()
-        """Create dictionary."""
->>>>>>> b01e7855
         curr_obj_attributes = deepcopy(DomCollection.dom_entity_dict)
         curr_obj_attributes['uid'] = str(uuid.uuid4())
         curr_obj_attributes['name'] = os.path.basename(in_file_name)
