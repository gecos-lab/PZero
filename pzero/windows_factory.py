--- conflicted
+++ resolved
@@ -8,13 +8,8 @@
 
 """PZero imports"""
 from .base_view_window_ui import Ui_BaseViewWindow
-<<<<<<< HEAD
-from .entities_factory import VertexSet, PolyLine, TriSurf, TetraSolid, XsVertexSet, XsPolyLine, DEM, PCDom, MapImage, Voxet, XsVoxet, Plane, Seismics, XsTriSurf, XsImage, PolyData, Well, WellMarker,WellTrace,Attitude,Fritti
-from .helper_dialogs import input_one_value_dialog, input_text_dialog, input_combo_dialog, message_dialog, options_dialog, multiple_input_dialog, tic, toc,open_file_dialog,progress_dialog,general_input_dialog
-=======
 from .entities_factory import VertexSet, PolyLine, TriSurf, TetraSolid, XsVertexSet, XsPolyLine, DEM, PCDom, MapImage, Voxet, XsVoxet, Plane, Seismics, XsTriSurf, XsImage, PolyData, Well, WellMarker,WellTrace,Attitude
 from .helper_dialogs import input_one_value_dialog, input_text_dialog, input_combo_dialog, message_dialog, options_dialog, multiple_input_dialog, tic, toc,open_file_dialog,progress_dialog
->>>>>>> 1bb4e4c0
 from .geological_collection import GeologicalCollection
 from copy import deepcopy
 from uuid import uuid4
@@ -2201,15 +2196,6 @@
             """Before updating checkboxes, disconnect signals to background and topology tree, if they are set,
             to avoid a nasty loop that disrupts the trees, then reconnect them (it is also possible that
             they are automatically reconnected whe the trees are rebuilt."""
-<<<<<<< HEAD
-            self.FrittiTreeWidget.itemChanged.disconnect()
-            self.FrittiTopologyTreeWidget.itemChanged.disconnect()
-            self.update_fritti_checkboxes(uid=uid, uid_checkState=uid_checkState)
-            self.update_fritti_topology_checkboxes(uid=uid, uid_checkState=uid_checkState)
-            self.FrittiTreeWidget.itemChanged.connect(self.toggle_fritti_topology_visibility)
-            self.FrittiTopologyTreeWidget.itemChanged.connect(self.toggle_fritti_topology_visibility)
-
-=======
             self.BackgroundsTreeWidget.itemChanged.disconnect()
             self.BackgroundsTopologyTreeWidget.itemChanged.disconnect()
             self.update_backgrounds_checkboxes(uid=uid, uid_checkState=uid_checkState)
@@ -2217,7 +2203,6 @@
             self.BackgroundsTreeWidget.itemChanged.connect(self.toggle_backgrounds_topology_visibility)
             self.BackgroundsTopologyTreeWidget.itemChanged.connect(self.toggle_backgrounds_topology_visibility)
   
->>>>>>> 1bb4e4c0
 # ================================  add, remove, and update actors ================================
     
     """Methods used to add, remove, and update actors from the geological collection."""
@@ -3143,10 +3128,10 @@
             color_R = self.parent.fluids_coll.get_uid_legend(uid=uid)['color_R']
             color_G = self.parent.fluids_coll.get_uid_legend(uid=uid)['color_G']
             color_B = self.parent.fluids_coll.get_uid_legend(uid=uid)['color_B']            
-        elif collection == 'fritti_coll':
-            color_R = self.parent.fritti_coll.get_uid_legend(uid=uid)['color_R']
-            color_G = self.parent.fritti_coll.get_uid_legend(uid=uid)['color_G']
-            color_B = self.parent.fritti_coll.get_uid_legend(uid=uid)['color_B']        
+        elif collection == 'backgrounds_coll':
+            color_R = self.parent.backgrounds_coll.get_uid_legend(uid=uid)['color_R']
+            color_G = self.parent.backgrounds_coll.get_uid_legend(uid=uid)['color_G']
+            color_B = self.parent.backgrounds_coll.get_uid_legend(uid=uid)['color_B']        
         """Note: no legend for image."""
         """Update color for actor uid"""
         color_RGB = [color_R / 255, color_G / 255, color_B / 255]
@@ -3188,10 +3173,10 @@
             else:
                 self.actors_df.loc[self.actors_df['uid'] == uid, 'actor'].values[0].GetProperty().SetLineWidth(line_thick)
         
-        elif collection == 'fritti_coll':
-            line_thick = self.parent.fritti_coll.get_uid_legend(uid=uid)['line_thick']
-        
-            if isinstance(self.parent.fritti_coll.get_uid_vtk_obj(uid),VertexSet):
+        elif collection == 'backgrounds_coll':
+            line_thick = self.parent.backgrounds_coll.get_uid_legend(uid=uid)['line_thick']
+           
+            if isinstance(self.parent.backgrounds_coll.get_uid_vtk_obj(uid),VertexSet):
                 self.actors_df.loc[self.actors_df['uid'] == uid, 'actor'].values[0].GetProperty().SetPointSize(line_thick)
             else:
                 self.actors_df.loc[self.actors_df['uid'] == uid, 'actor'].values[0].GetProperty().SetLineWidth(line_thick)    
@@ -3222,7 +3207,7 @@
                     marker_actor_labels.SetVisibility(visible)
                     marker_actor_points.SetVisibility(visible)
         
-        elif collection == 'fritti_coll':
+        elif collection == 'backgrounds_coll':
             if f'{uid}_name-labels' in actors.keys():
                 marker_actor_labels = actors[f'{uid}_name-labels']
                 marker_actor_labels.SetVisibility(visible)
@@ -3295,175 +3280,14 @@
         elif collection == 'fluids_coll':
             color_R = self.parent.fluids_coll.get_uid_legend(uid=uid)['color_R']
             color_G = self.parent.fluids_coll.get_uid_legend(uid=uid)['color_G']
-<<<<<<< HEAD
-=======
-            color_B = self.parent.fluids_coll.get_uid_legend(uid=uid)['color_B']            
-        elif collection == 'backgrounds_coll':
-            color_R = self.parent.backgrounds_coll.get_uid_legend(uid=uid)['color_R']
-            color_G = self.parent.backgrounds_coll.get_uid_legend(uid=uid)['color_G']
-            color_B = self.parent.backgrounds_coll.get_uid_legend(uid=uid)['color_B']        
-        """Note: no legend for image."""
-        """Update color for actor uid"""
-        color_RGB = [color_R / 255, color_G / 255, color_B / 255]
-        self.actors_df.loc[self.actors_df['uid'] == uid, 'actor'].values[0].GetProperty().SetColor(color_RGB)
-
-    def change_actor_line_thick(self, uid=None, collection=None):
-        """Update line thickness for actor uid"""
-        if collection == 'geol_coll':
-            line_thick = self.parent.geol_coll.get_uid_legend(uid=uid)['line_thick']
-            if isinstance(self.parent.geol_coll.get_uid_vtk_obj(uid),VertexSet):
-                self.actors_df.loc[self.actors_df['uid'] == uid, 'actor'].values[0].GetProperty().SetPointSize(line_thick)
-            else:
-                self.actors_df.loc[self.actors_df['uid'] == uid, 'actor'].values[0].GetProperty().SetLineWidth(line_thick)
-
-
-        elif collection == 'xsect_coll':
-            line_thick = self.parent.xsect_coll.get_legend()['line_thick']
-        elif collection == 'boundary_coll':
-            line_thick = self.parent.boundary_coll.get_legend()['line_thick']
-        elif collection == 'mesh3d_coll':
-            line_thick = self.parent.mesh3d_coll.get_legend()['line_thick']
-        elif collection == 'dom_coll':
-            line_thick = self.parent.dom_coll.get_legend()['line_thick']
-            """Note: no legend for image."""
-            if isinstance(self.parent.dom_coll.get_uid_vtk_obj(uid), PCDom):
-                """Use line_thick to set point size here."""
-                self.actors_df.loc[self.actors_df['uid'] == uid, 'actor'].values[0].GetProperty().SetPointSize(line_thick)
-            else:
-                self.actors_df.loc[self.actors_df['uid'] == uid, 'actor'].values[0].GetProperty().SetLineWidth(line_thick)
-        elif collection == 'well_coll':
-            line_thick = self.parent.well_coll.get_uid_legend(uid=uid)['line_thick']
-            self.actors_df.loc[self.actors_df['uid'] == uid, 'actor'].values[0].GetProperty().SetLineWidth(line_thick)
-        elif collection == 'fluids_coll':
-            line_thick = self.parent.fluids_coll.get_uid_legend(uid=uid)['line_thick']
-            
-            if isinstance(self.parent.fluids_coll.get_uid_vtk_obj(uid),VertexSet):
-                self.actors_df.loc[self.actors_df['uid'] == uid, 'actor'].values[0].GetProperty().SetPointSize(line_thick)
-            else:
-                self.actors_df.loc[self.actors_df['uid'] == uid, 'actor'].values[0].GetProperty().SetLineWidth(line_thick)
-        
-        elif collection == 'backgrounds_coll':
-            line_thick = self.parent.backgrounds_coll.get_uid_legend(uid=uid)['line_thick']
-           
-            if isinstance(self.parent.backgrounds_coll.get_uid_vtk_obj(uid),VertexSet):
-                self.actors_df.loc[self.actors_df['uid'] == uid, 'actor'].values[0].GetProperty().SetPointSize(line_thick)
-            else:
-                self.actors_df.loc[self.actors_df['uid'] == uid, 'actor'].values[0].GetProperty().SetLineWidth(line_thick)    
-    def set_actor_visible(self, uid=None, visible=None,name=None):
-        
-        """Set actor uid visible or invisible (visible = True or False)"""
-        this_actor = self.actors_df.loc[self.actors_df['uid'] == uid, 'actor'].values[0]
-        collection = self.actors_df.loc[self.actors_df['uid'] == uid, 'collection'].values[0]
-        actors = self.plotter.renderer.actors
-
-        if collection == 'well_coll':
-            if name == 'Trace':
-                if f'{uid}_prop' in actors.keys():
-                    prop_actor = actors[f'{uid}_prop']
-                    prop_actor.SetVisibility(visible)
-
-                if f'{uid}_geo' in actors:
-                    geo_actor = actors[f'{uid}_geo']
-                    geo_actor.SetVisibility(visible)
-                # self.plotter.remove_actor(f'{uid}_prop')
-                # self.plotter.remove_actor(f'{uid}_geo')
-                this_actor.SetVisibility(visible)
-            elif name == 'Markers':
-                if f'{uid}_marker-labels' in actors.keys():
-                    marker_actor_labels = actors[f'{uid}_marker-labels']
-                    marker_actor_points = actors[f'{uid}_marker-points']
-                    marker_actor_labels.SetVisibility(visible)
-                    marker_actor_points.SetVisibility(visible)
-        
-        elif collection == 'backgrounds_coll':
-            if f'{uid}_name-labels' in actors.keys():
-                marker_actor_labels = actors[f'{uid}_name-labels']
-                marker_actor_labels.SetVisibility(visible)
-            this_actor.SetVisibility(visible)
-
-        else:
-            this_actor.SetVisibility(visible)
-
-    def remove_actor_in_view(self, uid=None, redraw=False):
-        """"Remove actor from plotter"""
-        """plotter.remove_actor can remove a single entity or a list of entities as actors -> here we remove a single entity"""
-        if not self.actors_df.loc[self.actors_df['uid'] == uid].empty:
-            this_actor = self.actors_df.loc[self.actors_df['uid'] == uid, 'actor'].values[0]
-            success = self.plotter.remove_actor(this_actor)
-            self.actors_df.drop(self.actors_df[self.actors_df['uid'] == uid].index, inplace=True)
-
-    def show_actor_with_property(self, uid=None, collection=None, show_property=None, visible=None):
-        """Show actor with scalar property (default None)
-        https://github.com/pyvista/pyvista/blob/140b15be1d4021b81ded46b1c212c70e86a98ee7/pyvista/plotting/plotting.py#L1045"""
-        """First get the vtk object from its collection."""
-        show_property_title = show_property
-        show_scalar_bar = True
-        if collection == 'geol_coll':
-            color_R = self.parent.geol_coll.get_uid_legend(uid=uid)['color_R']
-            color_G = self.parent.geol_coll.get_uid_legend(uid=uid)['color_G']
-            color_B = self.parent.geol_coll.get_uid_legend(uid=uid)['color_B']
-            color_RGB = [color_R / 255, color_G / 255, color_B / 255]
-            line_thick = self.parent.geol_coll.get_uid_legend(uid=uid)['line_thick']
-            plot_entity = self.parent.geol_coll.get_uid_vtk_obj(uid)
-        elif collection == 'xsect_coll':
-            color_R = self.parent.xsect_coll.get_legend()['color_R']
-            color_G = self.parent.xsect_coll.get_legend()['color_G']
-            color_B = self.parent.xsect_coll.get_legend()['color_B']
-            color_RGB = [color_R / 255, color_G / 255, color_B / 255]
-            line_thick = self.parent.xsect_coll.get_legend()['line_thick']
-            plot_entity = self.parent.xsect_coll.get_uid_vtk_frame(uid)
-        elif collection == 'boundary_coll':
-            color_R = self.parent.boundary_coll.get_legend()['color_R']
-            color_G = self.parent.boundary_coll.get_legend()['color_G']
-            color_B = self.parent.boundary_coll.get_legend()['color_B']
-            color_RGB = [color_R / 255, color_G / 255, color_B / 255]
-            line_thick = self.parent.boundary_coll.get_legend()['line_thick']
-            plot_entity = self.parent.boundary_coll.get_uid_vtk_obj(uid)
-        elif collection == 'mesh3d_coll':
-            color_R = self.parent.mesh3d_coll.get_legend()['color_R']
-            color_G = self.parent.mesh3d_coll.get_legend()['color_G']
-            color_B = self.parent.mesh3d_coll.get_legend()['color_B']
-            color_RGB = [color_R / 255, color_G / 255, color_B / 255]
-            line_thick = self.parent.mesh3d_coll.get_legend()['line_thick']
-            plot_entity = self.parent.mesh3d_coll.get_uid_vtk_obj(uid)
-        elif collection == 'dom_coll':
-            color_R = self.parent.dom_coll.get_legend()['color_R']
-            color_G = self.parent.dom_coll.get_legend()['color_G']
-            color_B = self.parent.dom_coll.get_legend()['color_B']
-            color_RGB = [color_R / 255, color_G / 255, color_B / 255]
-            line_thick = self.parent.dom_coll.get_legend()['line_thick']
-            plot_entity = self.parent.dom_coll.get_uid_vtk_obj(uid)
-        elif collection == 'image_coll':
-            """Note: no legend for image."""
-            color_RGB = [255, 255, 255]
-            line_thick = 5.0
-            plot_entity = self.parent.image_coll.get_uid_vtk_obj(uid)
-        elif collection == 'well_coll':
-            color_R = self.parent.well_coll.get_uid_legend(uid=uid)['color_R']
-            color_G = self.parent.well_coll.get_uid_legend(uid=uid)['color_G']
-            color_B = self.parent.well_coll.get_uid_legend(uid=uid)['color_B']
-            color_RGB = [color_R / 255, color_G / 255, color_B / 255]
-            line_thick = self.parent.well_coll.get_uid_legend(uid=uid)['line_thick']
-            plot_entity = self.parent.well_coll.get_uid_vtk_obj(uid)
-        elif collection == 'fluids_coll':
-            color_R = self.parent.fluids_coll.get_uid_legend(uid=uid)['color_R']
-            color_G = self.parent.fluids_coll.get_uid_legend(uid=uid)['color_G']
->>>>>>> 1bb4e4c0
             color_B = self.parent.fluids_coll.get_uid_legend(uid=uid)['color_B']
             color_RGB = [color_R / 255, color_G / 255, color_B / 255]
             line_thick = self.parent.fluids_coll.get_uid_legend(uid=uid)['line_thick']
             plot_entity = self.parent.fluids_coll.get_uid_vtk_obj(uid) 
-<<<<<<< HEAD
-        elif collection == 'fritti_coll':
-            color_R = self.parent.fritti_coll.get_uid_legend(uid=uid)['color_R']
-            color_G = self.parent.fritti_coll.get_uid_legend(uid=uid)['color_G']
-            color_B = self.parent.fritti_coll.get_uid_legend(uid=uid)['color_B']
-=======
         elif collection == 'backgrounds_coll':
             color_R = self.parent.backgrounds_coll.get_uid_legend(uid=uid)['color_R']
             color_G = self.parent.backgrounds_coll.get_uid_legend(uid=uid)['color_G']
             color_B = self.parent.backgrounds_coll.get_uid_legend(uid=uid)['color_B']
->>>>>>> 1bb4e4c0
             color_RGB = [color_R / 255, color_G / 255, color_B / 255]
             line_thick = self.parent.backgrounds_coll.get_uid_legend(uid=uid)['line_thick']
             plot_entity = self.parent.backgrounds_coll.get_uid_vtk_obj(uid) 
@@ -3708,21 +3532,6 @@
                                         color_bar_range=None, show_property_title=show_property_title, line_thick=line_thick,
                                         plot_texture_option=False, plot_rgb_option=plot_rgb_option, visible=visible,
                                         render_lines_as_tubes=False)
-<<<<<<< HEAD
-        elif isinstance(plot_entity,Fritti):
-            plot_rgb_option = None
-            if show_property is None:
-                show_scalar_bar = False
-                pass
-            elif show_property == 'none':
-                show_scalar_bar = False
-                show_property = None
-            this_actor = self.plot_mesh(uid=uid, plot_entity=plot_entity, color_RGB=color_RGB, show_property=show_property, show_scalar_bar=show_scalar_bar,
-                                        color_bar_range=None, show_property_title=show_property_title, line_thick=line_thick,
-                                        plot_texture_option=False, plot_rgb_option=plot_rgb_option, visible=visible,
-                                        render_lines_as_tubes=False)
-=======
->>>>>>> 1bb4e4c0
         else:
             print("[Windows factory]: actor with no class")
             this_actor = None
@@ -4097,48 +3906,10 @@
     #     """List of selected_uids is cleared"""
     #     self.selected_uids = []
 
-<<<<<<< HEAD
 
 class View3D(BaseView):
     """Create 3D view and import UI created with Qt Designer by subclassing base view"""
     """parent is the QT object that is launching this one, hence the ProjectWindow() instance in this case"""
-=======
-    def change_bore_vis(self,method):
-        actors = set(self.plotter.renderer.actors.copy())
-        wells = set(self.parent.well_coll.get_uids())
-
-        well_actors = actors.intersection(wells)
-        if method == 'trace':
-            self.trace_method = method
-        elif method == 'cylinder':
-            self.trace_method = method
-        elif method == 'geo':
-            for uid in well_actors:
-                if '_geo' in uid:
-                    pass
-                else:
-                    plot_entity = self.parent.well_coll.get_uid_vtk_obj(uid)
-                    if self.toggle_bore_geo == 1:
-                        self.plotter.remove_actor(f'{uid}_geo')
-                    elif self.toggle_bore_geo == -1:
-                        self.plotter.remove_actor(f'{uid}_litho')
-                        geo = plot_entity.plot_tube('GEOLOGY')
-                        self.plotter.add_mesh(geo,name=f'{uid}_geo',rgb=True)
-
-            self.toggle_bore_geo *= -1
-        elif method == 'litho':
-            for uid in well_actors:
-                if '_litho' in uid:
-                    pass
-                else:
-                    plot_entity = self.parent.well_coll.get_uid_vtk_obj(uid)
-                    if self.toggle_bore_litho == 1:
-                        self.plotter.remove_actor(f'{uid}_litho')
-                    elif self.toggle_bore_litho == -1:
-                        self.plotter.remove_actor(f'{uid}_geo')
-                        litho = plot_entity.plot_tube('LITHOLOGY')
-                        self.plotter.add_mesh(litho,name=f'{uid}_litho',rgb=True)
->>>>>>> 1bb4e4c0
 
 
     def __init__(self, *args, **kwargs):
@@ -4453,13 +4224,16 @@
             self.plotter.add_mesh(oct,style='wireframe',color='red')
 
     def change_bore_vis(self,method):
-        actors = self.plotter.renderer.actors.copy()
+        actors = set(self.plotter.renderer.actors.copy())
+        wells = set(self.parent.well_coll.get_uids())
+
+        well_actors = actors.intersection(wells)
         if method == 'trace':
             self.trace_method = method
         elif method == 'cylinder':
             self.trace_method = method
         elif method == 'geo':
-            for uid in actors:
+            for uid in well_actors:
                 if '_geo' in uid:
                     pass
                 else:
@@ -4473,7 +4247,7 @@
 
             self.toggle_bore_geo *= -1
         elif method == 'litho':
-            for uid in actors:
+            for uid in well_actors:
                 if '_litho' in uid:
                     pass
                 else:
