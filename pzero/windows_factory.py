--- conflicted
+++ resolved
@@ -8,7 +8,6 @@
 
 """PZero imports"""
 from .base_view_window_ui import Ui_BaseViewWindow
-<<<<<<< HEAD
 from .entities_factory import VertexSet, PolyLine, TriSurf, TetraSolid, XsVertexSet, XsPolyLine, DEM, PCDom, MapImage, Voxet, XsVoxet, Plane, Seismics, XsTriSurf, XsImage, PolyData, Well, WellMarker,WellTrace,Attitude,Fritti
 from .helper_dialogs import input_one_value_dialog, input_text_dialog, input_combo_dialog, message_dialog, options_dialog, multiple_input_dialog, tic, toc,open_file_dialog,progress_dialog
 from .geological_collection import GeologicalCollection
@@ -16,14 +15,6 @@
 from uuid import uuid4
 from .helper_functions import best_fitting_plane,gen_frame
 from time import sleep
-=======
-from .entities_factory import VertexSet, PolyLine, TriSurf, TetraSolid, XsVertexSet, XsPolyLine, DEM, PCDom, MapImage, Voxet, XsVoxet, Plane, Seismics, XsTriSurf, XsImage, PolyData, Wells, WellMarker,Attitude
-from .helper_dialogs import input_one_value_dialog, input_text_dialog, input_combo_dialog, message_dialog, options_dialog, multiple_input_dialog, tic, toc, open_file_dialog, save_file_dialog
-from .geological_collection import GeologicalCollection
-from copy import deepcopy
-from uuid import uuid4
-from .helper_functions import angle_wrapper, PCA, best_fitting_plane
->>>>>>> b01e7855
 
 """Maths imports"""
 from math import degrees, sqrt, atan2
@@ -1237,13 +1228,6 @@
             uid = self.parent.well_coll.df.loc[(self.parent.well_coll.df['Loc ID'] == locid), 'uid'].values[0]
             tlevel_1 = QTreeWidgetItem(self.WellsTreeWidget, [locid])  # self.GeologyTreeWidget as parent -> top level
             tlevel_1.setFlags(tlevel_1.flags() | Qt.ItemIsTristate | Qt.ItemIsUserCheckable)
-<<<<<<< HEAD
-=======
-            for geological_feature in pd_unique(self.parent.well_coll.df.loc[self.parent.well_coll.df['Loc ID'] == locid, 'geological_feature']):
-                uid = self.parent.well_coll.df.loc[(self.parent.well_coll.df['Loc ID'] == locid)&(self.parent.well_coll.df['geological_feature'] == geological_feature), 'uid'].values[0]
-                tlevel_2 = QTreeWidgetItem(tlevel_1, [geological_feature, uid])  # tlevel_1 as parent -> middle level
-                tlevel_2.setFlags(tlevel_2.flags() | Qt.ItemIsTristate | Qt.ItemIsUserCheckable)
->>>>>>> b01e7855
 
             property_combo = QComboBox()
             property_combo.uid = uid
@@ -1426,7 +1410,6 @@
 
     """Methods used to build and update the fluid and fluid topology trees."""
 
-<<<<<<< HEAD
     def create_fluids_tree(self, sec_uid=None):
         """Create fluids tree with checkboxes and properties"""
         self.FluidsTreeWidget.clear()
@@ -1435,23 +1418,23 @@
         self.FluidsTreeWidget.hideColumn(1)  # hide the uid column
         self.FluidsTreeWidget.setItemsExpandable(True)
         if sec_uid:
-            fluid_types = pd.unique(self.parent.fluids_coll.df.loc[(self.parent.fluids_coll.df['x_section'] == sec_uid), 'fluid_type'])
+            fluid_types = pd_unique(self.parent.fluids_coll.df.loc[(self.parent.fluids_coll.df['x_section'] == sec_uid), 'fluid_type'])
         else:
-            fluid_types = pd.unique(self.parent.fluids_coll.df['fluid_type'])
+            fluid_types = pd_unique(self.parent.fluids_coll.df['fluid_type'])
         for fluid_type in fluid_types:
             flevel_1 = QTreeWidgetItem(self.FluidsTreeWidget, [fluid_type])  # self.FluidsTreeWidget as parent -> top level
             flevel_1.setFlags(flevel_1.flags() | Qt.ItemIsTristate | Qt.ItemIsUserCheckable)
             if sec_uid:
-                fluid_features = pd.unique(self.parent.fluids_coll.df.loc[(self.parent.fluids_coll.df['fluid_type'] == fluid_type) & (self.parent.fluids_coll.df['x_section'] == sec_uid), 'fluid_feature'])
+                fluid_features = pd_unique(self.parent.fluids_coll.df.loc[(self.parent.fluids_coll.df['fluid_type'] == fluid_type) & (self.parent.fluids_coll.df['x_section'] == sec_uid), 'fluid_feature'])
             else:
-                fluid_features = pd.unique(self.parent.fluids_coll.df.loc[self.parent.fluids_coll.df['fluid_type'] == fluid_type, 'fluid_feature'])
+                fluid_features = pd_unique(self.parent.fluids_coll.df.loc[self.parent.fluids_coll.df['fluid_type'] == fluid_type, 'fluid_feature'])
             for feature in fluid_features:
                 flevel_2 = QTreeWidgetItem(flevel_1, [feature])  # flevel_1 as parent -> 1st middle level
                 flevel_2.setFlags(flevel_2.flags() | Qt.ItemIsTristate | Qt.ItemIsUserCheckable)
                 if sec_uid:
-                    fluid_scenario = pd.unique(self.parent.fluids_coll.df.loc[(self.parent.fluids_coll.df['fluid_type'] == fluid_type) & (self.parent.fluids_coll.df['fluid_feature'] == feature) & (self.parent.fluids_coll.df['x_section'] == sec_uid), 'scenario'])
+                    fluid_scenario = pd_unique(self.parent.fluids_coll.df.loc[(self.parent.fluids_coll.df['fluid_type'] == fluid_type) & (self.parent.fluids_coll.df['fluid_feature'] == feature) & (self.parent.fluids_coll.df['x_section'] == sec_uid), 'scenario'])
                 else:
-                    fluid_scenario = pd.unique(self.parent.fluids_coll.df.loc[(self.parent.fluids_coll.df['fluid_type'] == fluid_type) & (self.parent.fluids_coll.df['fluid_feature'] == feature),'scenario'])
+                    fluid_scenario = pd_unique(self.parent.fluids_coll.df.loc[(self.parent.fluids_coll.df['fluid_type'] == fluid_type) & (self.parent.fluids_coll.df['fluid_feature'] == feature),'scenario'])
                 for scenario in fluid_scenario:
                     flevel_3 = QTreeWidgetItem(flevel_2, [scenario])  # flevel_2 as parent -> 2nd middle level
                     flevel_3.setFlags(flevel_3.flags() | Qt.ItemIsTristate | Qt.ItemIsUserCheckable)
@@ -1481,33 +1464,6 @@
         changed item, but upper levels do not broadcast uid's so they are filtered in the toggle method."""
         self.FluidsTreeWidget.itemChanged.connect(self.toggle_fluids_topology_visibility)
         self.FluidsTreeWidget.expandAll()
-=======
-    def well_added_update_views(self, updated_list=None):
-        """This is called when an entity is added to the geological collection.
-        Disconnect signals to geology and topology tree, if they are set, to avoid a nasty loop
-        that disrupts the trees, then they are reconnected when the trees are rebuilt"""
-        self.WellsTreeWidget.itemChanged.disconnect()
-        """Create pandas dataframe as list of "new" actors"""
-        actors_df_new = pd_DataFrame(columns=['uid', 'actor', 'show', 'collection', 'show_prop'])
-        for uid in updated_list:
-            this_actor = self.show_actor_with_property(uid=uid, collection='well_coll', show_property=None, visible=True)
-            self.actors_df = self.actors_df.append({'uid': uid, 'actor': this_actor, 'show': True, 'collection': 'well_coll', 'show_prop': None}, ignore_index=True)
-            actors_df_new = actors_df_new.append({'uid': uid, 'actor': this_actor, 'show': True, 'collection': 'well_coll', 'show_prop': None}, ignore_index=True)
-            self.update_well_tree_added(actors_df_new)
-        """Re-connect signals."""
-        self.WellsTreeWidget.itemChanged.connect(self.toggle_well_visibility)
-
-    def well_removed_update_views(self, updated_list=None):
-        """This is called when an entity is removed from the geological collection.
-        Disconnect signals to geology and topology tree, if they are set, to avoid a nasty loop
-        that disrupts the trees, then they are reconnected when the trees are rebuilt"""
-        self.WellsTreeWidget.itemChanged.disconnect()
-        for uid in updated_list:
-            self.remove_actor_in_view(uid=uid, redraw=True)
-        self.update_well_tree_removed(removed_list=updated_list)
-        """Re-connect signals."""
-        self.WellsTreeWidget.itemChanged.connect(self.toggle_well_visibility)
->>>>>>> b01e7855
 
     def create_fluids_topology_tree(self,sec_uid=None):
         """Create topology tree with checkboxes and properties"""
@@ -1519,14 +1475,14 @@
 
         if sec_uid:
             filtered_topo = self.parent.fluids_coll.df.loc[(self.parent.fluids_coll.df['x_section'] == sec_uid), 'topological_type']
-            topo_types = pd.unique(filtered_topo)
+            topo_types = pd_unique(filtered_topo)
         else:
-            topo_types = pd.unique(self.parent.fluids_coll.df['topological_type'])
+            topo_types = pd_unique(self.parent.fluids_coll.df['topological_type'])
 
         for topo_type in topo_types:
             tlevel_1 = QTreeWidgetItem(self.FluidsTopologyTreeWidget, [topo_type])  # self.GeologyTreeWidget as parent -> top level
             tlevel_1.setFlags(tlevel_1.flags() | Qt.ItemIsTristate | Qt.ItemIsUserCheckable)
-            for scenario in pd.unique(self.parent.fluids_coll.df.loc[self.parent.fluids_coll.df['topological_type'] == topo_type, 'scenario']):
+            for scenario in pd_unique(self.parent.fluids_coll.df.loc[self.parent.fluids_coll.df['topological_type'] == topo_type, 'scenario']):
                 tlevel_2 = QTreeWidgetItem(tlevel_1, [scenario])  # tlevel_1 as parent -> middle level
                 tlevel_2.setFlags(tlevel_2.flags() | Qt.ItemIsTristate | Qt.ItemIsUserCheckable)
                 if sec_uid:
@@ -1717,7 +1673,6 @@
                 if success == 1:
                     break
 
-<<<<<<< HEAD
     def update_fluids_topology_tree_added(self, new_list=None,sec_uid=None):
         """Update topology tree without creating a new model"""
         uid_list = list(new_list['uid'])
@@ -1884,16 +1839,16 @@
         self.FrittiTreeWidget.hideColumn(1)  # hide the uid column
         self.FrittiTreeWidget.setItemsExpandable(True)
         if sec_uid:
-            fritto_types = pd.unique(self.parent.fritti_coll.df.loc[(self.parent.fritti_coll.df['x_section'] == sec_uid), 'fritto_type'])
+            fritto_types = pd_unique(self.parent.fritti_coll.df.loc[(self.parent.fritti_coll.df['x_section'] == sec_uid), 'fritto_type'])
         else:
-            fritto_types = pd.unique(self.parent.fritti_coll.df['fritto_type'])
+            fritto_types = pd_unique(self.parent.fritti_coll.df['fritto_type'])
         for fritto_type in fritto_types:
             flevel_1 = QTreeWidgetItem(self.FrittiTreeWidget, [fritto_type])  # self.FrittiTreeWidget as parent -> top level
             flevel_1.setFlags(flevel_1.flags() | Qt.ItemIsTristate | Qt.ItemIsUserCheckable)
             if sec_uid:
-                fritto_features = pd.unique(self.parent.fritti_coll.df.loc[(self.parent.fritti_coll.df['fritto_type'] == fritto_type) & (self.parent.fritti_coll.df['x_section'] == sec_uid), 'fritto_feature'])
+                fritto_features = pd_unique(self.parent.fritti_coll.df.loc[(self.parent.fritti_coll.df['fritto_type'] == fritto_type) & (self.parent.fritti_coll.df['x_section'] == sec_uid), 'fritto_feature'])
             else:
-                fritto_features = pd.unique(self.parent.fritti_coll.df.loc[self.parent.fritti_coll.df['fritto_type'] == fritto_type, 'fritto_feature'])
+                fritto_features = pd_unique(self.parent.fritti_coll.df.loc[self.parent.fritti_coll.df['fritto_type'] == fritto_type, 'fritto_feature'])
             for feature in fritto_features:
                 flevel_2 = QTreeWidgetItem(flevel_1, [feature])  # flevel_1 as parent -> 1st middle level
                 flevel_2.setFlags(flevel_2.flags() | Qt.ItemIsTristate | Qt.ItemIsUserCheckable)
@@ -1922,26 +1877,23 @@
         changed item, but upper levels do not broadcast uid's so they are filtered in the toggle method."""
         self.FrittiTreeWidget.itemChanged.connect(self.toggle_fritti_topology_visibility)
         self.FrittiTreeWidget.expandAll()
-
     def create_fritti_topology_tree(self,sec_uid=None):
         """Create topology tree with checkboxes and properties"""
         self.FrittiTopologyTreeWidget.clear()
         self.FrittiTopologyTreeWidget.setColumnCount(3)
         self.FrittiTreeWidget.setHeaderLabels(['Type > Feature > Name', 'uid', 'property'])
-
         self.FrittiTopologyTreeWidget.hideColumn(1)  # hide the uid column
         self.FrittiTopologyTreeWidget.setItemsExpandable(True)
-
         if sec_uid:
             filtered_topo = self.parent.fritti_coll.df.loc[(self.parent.fritti_coll.df['x_section'] == sec_uid), 'topological_type']
-            topo_types = pd.unique(filtered_topo)
+            topo_types = pd_unique(filtered_topo)
         else:
-            topo_types = pd.unique(self.parent.fritti_coll.df['topological_type'])
-
+            topo_types = pd_unique(self.parent.fritti_coll.df['topological_type'])
         for topo_type in topo_types:
             tlevel_1 = QTreeWidgetItem(self.FrittiTopologyTreeWidget, [topo_type])  # self.GeologyTreeWidget as parent -> top level
             tlevel_1.setFlags(tlevel_1.flags() | Qt.ItemIsTristate | Qt.ItemIsUserCheckable)
-            for fritto_type in pd.unique(self.parent.fritti_coll.df.loc[self.parent.fritti_coll.df['topological_type'] == topo_type, 'fritto_type']):
+            
+            for fritto_type in pd_unique(self.parent.fritti_coll.df.loc[self.parent.fritti_coll.df['topological_type'] == topo_type, 'fritto_type']):
                 tlevel_2 = QTreeWidgetItem(tlevel_1, [fritto_type])  # tlevel_1 as parent -> middle level
                 tlevel_2.setFlags(tlevel_2.flags() | Qt.ItemIsTristate | Qt.ItemIsUserCheckable)
                 if sec_uid:
@@ -1972,6 +1924,7 @@
 
     def update_fritti_tree_added(self, new_list=None,sec_uid=None):
         """Update fritto tree without creating a new model"""
+        
         uid_list = list(new_list['uid'])
         if sec_uid:
             for i,uid in enumerate(new_list['uid']):
@@ -2248,8 +2201,6 @@
     
     """Methods used to add, remove, and update actors from the geological collection."""
 
-=======
->>>>>>> b01e7855
     def geology_added_update_views(self, updated_list=None):
         """This is called when an entity is added to the geological collection.
         Disconnect signals to geology and topology tree, if they are set, to avoid a nasty loop
@@ -2257,11 +2208,7 @@
         self.GeologyTreeWidget.itemChanged.disconnect()
         self.TopologyTreeWidget.itemChanged.disconnect()
         """Create pandas dataframe as list of "new" actors"""
-<<<<<<< HEAD
-        actors_df_new = pd.DataFrame(columns=['uid', 'actor', 'show', 'collection', 'show_prop'])
-=======
         actors_df_new = pd_DataFrame(columns=['uid', 'actor', 'show', 'collection', 'show_prop'])
->>>>>>> b01e7855
         for uid in updated_list:
             this_actor = self.show_actor_with_property(uid=uid, collection='geol_coll', show_property=None, visible=True)
             self.actors_df = self.actors_df.append({'uid': uid, 'actor': this_actor, 'show': True, 'collection': 'geol_coll', 'show_prop': None}, ignore_index=True)
@@ -2386,7 +2333,7 @@
         Disconnect signals to xsect list, if they are set, then they are
         reconnected when the list is rebuilt"""
         self.XSectionTreeWidget.itemChanged.disconnect()
-        actors_df_new = pd.DataFrame(columns=['uid', 'actor', 'show', 'collection', 'show_prop'])
+        actors_df_new = pd_DataFrame(columns=['uid', 'actor', 'show', 'collection', 'show_prop'])
         for uid in updated_list:
             this_actor = self.show_actor_with_property(uid=uid, collection='xsect_coll', show_property=None, visible=True)
             self.actors_df = self.actors_df.append({'uid': uid, 'actor': this_actor, 'show': True, 'collection': 'xsect_coll', 'show_prop': None}, ignore_index=True)
@@ -2462,7 +2409,7 @@
         Disconnect signals to boundary list, if they are set, then they are
         reconnected when the list is rebuilt"""
         self.BoundariesTableWidget.itemChanged.disconnect()
-        actors_df_new = pd.DataFrame(columns=['uid', 'actor', 'show', 'collection', 'show_prop'])
+        actors_df_new = pd_DataFrame(columns=['uid', 'actor', 'show', 'collection', 'show_prop'])
         for uid in updated_list:
             this_actor = self.show_actor_with_property(uid=uid, collection='boundary_coll', show_property=None, visible=False)
             self.actors_df = self.actors_df.append({'uid': uid, 'actor': this_actor, 'show': False, 'collection': 'boundary_coll', 'show_prop': None}, ignore_index=True)
@@ -2537,7 +2484,7 @@
         Disconnect signals to mesh3d list, if they are set, then they are
         reconnected when the list is rebuilt"""
         self.Mesh3DTableWidget.itemChanged.disconnect()
-        actors_df_new = pd.DataFrame(columns=['uid', 'actor', 'show', 'collection', 'show_prop'])
+        actors_df_new = pd_DataFrame(columns=['uid', 'actor', 'show', 'collection', 'show_prop'])
         for uid in updated_list:
             this_actor = self.show_actor_with_property(uid=uid, collection='mesh3d_coll', show_property=None, visible=False)
             self.actors_df = self.actors_df.append({'uid': uid, 'actor': this_actor, 'show': False, 'collection': 'mesh3d_coll', 'show_prop': None}, ignore_index=True)
@@ -2623,13 +2570,8 @@
         """This is called when a DOM is added to the xsect collection.
         Disconnect signals to dom list, if they are set, then they are
         reconnected when the list is rebuilt"""
-<<<<<<< HEAD
         self.DOMsTableWidget.itemChanged.disconnect()
-        actors_df_new = pd.DataFrame(columns=['uid', 'actor', 'show', 'collection', 'show_prop'])
-=======
-        self.XSectionTreeWidget.itemChanged.disconnect()
         actors_df_new = pd_DataFrame(columns=['uid', 'actor', 'show', 'collection', 'show_prop'])
->>>>>>> b01e7855
         for uid in updated_list:
             this_actor = self.show_actor_with_property(uid=uid, collection='dom_coll', show_property=None, visible=False)
             self.actors_df = self.actors_df.append({'uid': uid, 'actor': this_actor, 'show': False, 'collection': 'dom_coll', 'show_prop': None}, ignore_index=True)
@@ -2711,21 +2653,12 @@
 
     """Methods used to add, remove, and update actors from the image collection."""
 
-<<<<<<< HEAD
     def image_added_update_views(self, updated_list=None):
         """This is called when an image is added to the image collection.
         Disconnect signals to image list, if they are set, then they are
         reconnected when the list is rebuilt"""   """________________________________________________________________________"""
         self.ImagesTableWidget.itemChanged.disconnect()
-        actors_df_new = pd.DataFrame(columns=['uid', 'actor', 'show', 'collection', 'show_prop'])
-=======
-    def boundary_added_update_views(self, updated_list=None):
-        """This is called when a boundary is added to the boundary collection.
-        Disconnect signals to boundary list, if they are set, then they are
-        reconnected when the list is rebuilt"""
-        self.BoundariesTableWidget.itemChanged.disconnect()
         actors_df_new = pd_DataFrame(columns=['uid', 'actor', 'show', 'collection', 'show_prop'])
->>>>>>> b01e7855
         for uid in updated_list:
             this_actor = self.show_actor_with_property(uid=uid, collection='image_coll', show_property=None, visible=False)
             self.actors_df = self.actors_df.append({'uid': uid, 'actor': this_actor, 'show': False, 'collection': 'image_coll', 'show_prop': None}, ignore_index=True)
@@ -2764,7 +2697,7 @@
         that disrupts the trees, then they are reconnected when the trees are rebuilt"""
         self.WellsTreeWidget.itemChanged.disconnect()
         """Create pandas dataframe as list of "new" actors"""
-        actors_df_new = pd.DataFrame(columns=['uid', 'actor', 'show', 'collection', 'show_prop'])
+        actors_df_new = pd_DataFrame(columns=['uid', 'actor', 'show', 'collection', 'show_prop'])
         for uid in updated_list:
             this_actor = self.show_actor_with_property(uid=uid, collection='well_coll', show_property=None, visible=True)
             self.actors_df = self.actors_df.append({'uid': uid, 'actor': this_actor, 'show': True, 'collection': 'well_coll', 'show_prop': None}, ignore_index=True)
@@ -2840,7 +2773,6 @@
 
     """Methods used to add, remove, and update actors from the fluid collection."""
 
-<<<<<<< HEAD
     def fluid_added_update_views(self, updated_list=None):
         """This is called when an entity is added to the fluid collection.
         Disconnect signals to fluid and topology tree, if they are set, to avoid a nasty loop
@@ -2848,15 +2780,7 @@
         self.FluidsTreeWidget.itemChanged.disconnect()
         self.FluidsTopologyTreeWidget.itemChanged.disconnect()
         """Create pandas dataframe as list of "new" actors"""
-        actors_df_new = pd.DataFrame(columns=['uid', 'actor', 'show', 'collection', 'show_prop'])
-=======
-    def mesh3d_added_update_views(self, updated_list=None):
-        """This is called when a mesh3d is added to the mesh3d collection.
-        Disconnect signals to mesh3d list, if they are set, then they are
-        reconnected when the list is rebuilt"""
-        self.Mesh3DTableWidget.itemChanged.disconnect()
         actors_df_new = pd_DataFrame(columns=['uid', 'actor', 'show', 'collection', 'show_prop'])
->>>>>>> b01e7855
         for uid in updated_list:
             this_actor = self.show_actor_with_property(uid=uid, collection='fluids_coll', show_property=None, visible=True)
             self.actors_df = self.actors_df.append({'uid': uid, 'actor': this_actor, 'show': True, 'collection': 'fluids_coll', 'show_prop': None}, ignore_index=True)
@@ -2976,7 +2900,6 @@
 
     """Methods used to add, remove, and update actors from the fritti_misti collection."""
 
-<<<<<<< HEAD
     def fritto_added_update_views(self, updated_list=None):
         """This is called when an entity is added to the fluid collection.
         Disconnect signals to fluid and topology tree, if they are set, to avoid a nasty loop
@@ -2984,15 +2907,7 @@
         self.FrittiTreeWidget.itemChanged.disconnect()
         self.FrittiTopologyTreeWidget.itemChanged.disconnect()
         """Create pandas dataframe as list of "new" actors"""
-        actors_df_new = pd.DataFrame(columns=['uid', 'actor', 'show', 'collection', 'show_prop'])
-=======
-    def dom_added_update_views(self, updated_list=None):
-        """This is called when a DOM is added to the xsect collection.
-        Disconnect signals to dom list, if they are set, then they are
-        reconnected when the list is rebuilt"""
-        self.DOMsTableWidget.itemChanged.disconnect()
         actors_df_new = pd_DataFrame(columns=['uid', 'actor', 'show', 'collection', 'show_prop'])
->>>>>>> b01e7855
         for uid in updated_list:
             this_actor = self.show_actor_with_property(uid=uid, collection='fritti_coll', show_property=None, visible=True)
             self.actors_df = self.actors_df.append({'uid': uid, 'actor': this_actor, 'show': True, 'collection': 'fritti_coll', 'show_prop': None}, ignore_index=True)
@@ -3110,24 +3025,8 @@
         self.FrittiTreeWidget.itemChanged.connect(self.toggle_fritti_topology_visibility)
         self.FrittiTopologyTreeWidget.itemChanged.connect(self.toggle_fritti_topology_visibility)
 
-<<<<<<< HEAD
    
     """General methods shared by all views."""
-=======
-    def image_added_update_views(self, updated_list=None):
-        """This is called when an image is added to the image collection.
-        Disconnect signals to image list, if they are set, then they are
-        reconnected when the list is rebuilt"""   """________________________________________________________________________"""
-        self.ImagesTableWidget.itemChanged.disconnect()
-        actors_df_new = pd_DataFrame(columns=['uid', 'actor', 'show', 'collection', 'show_prop'])
-        for uid in updated_list:
-            this_actor = self.show_actor_with_property(uid=uid, collection='image_coll', show_property=None, visible=False)
-            self.actors_df = self.actors_df.append({'uid': uid, 'actor': this_actor, 'show': False, 'collection': 'image_coll', 'show_prop': None}, ignore_index=True)
-            actors_df_new = actors_df_new.append({'uid': uid, 'actor': this_actor, 'show': False, 'collection': 'image_coll', 'show_prop': None}, ignore_index=True)
-            self.update_image_list_added(actors_df_new)
-        """Re-connect signals."""
-        self.ImagesTableWidget.itemChanged.connect(self.toggle_image_visibility)
->>>>>>> b01e7855
 
     def toggle_property(self):
         """Generic method to toggle the property shown by an actor that is already present in the view."""
@@ -3343,29 +3242,6 @@
         # self.menuBaseView.addAction(self.showOct)
         # self.toolBarBase.addAction(self.showOct)
 
-        """______________THIS MUST BE MOVED TO MAIN WINDOW___________________________________________"""
-        self.actionNormals2dd = QAction('Normals to Dip/Direction', self)
-        self.actionNormals2dd.triggered.connect(self.normals2dd)
-        self.menuBaseView.addAction(self.actionNormals2dd)
-        self.toolBarBase.addAction(self.actionNormals2dd)
-
-        """______________THIS MUST BE MOVED TO MAIN WINDOW AND NAME MUST BE MORE SPECIFIC_________________"""
-        self.actionFilter = QAction('Filter', self)
-        self.actionFilter.triggered.connect(self.radial_filt)
-        self.menuBaseView.addAction(self.actionFilter)
-        self.toolBarBase.addAction(self.actionFilter)
-
-        self.actionPickAttitude = QAction('Measure attitude', self)
-        self.actionPickAttitude.triggered.connect(self.act_att)
-        self.menuBaseView.addAction(self.actionPickAttitude)
-        self.toolBarBase.addAction(self.actionPickAttitude)
-
-        self.actionPickMesh = QAction('Mesh picking', self)
-        self.actionPickMesh.triggered.connect(lambda: self.act_pmesh())
-        self.menuBaseView.addAction(self.actionPickMesh)
-        self.toolBarBase.addAction(self.actionPickMesh)
-
-<<<<<<< HEAD
         self.menuOrbit = QMenu('Orbit around',self)
 
         self.actionOrbitEntity = QAction('Entity',self)
@@ -3382,12 +3258,27 @@
         self.menuEdit.addAction(self.actionFilter)
         self.menuTools.addMenu(self.menuEdit)
         self.menuTools.addMenu(self.menuOrbit)
-=======
+
+        """______________THIS MUST BE MOVED TO MAIN WINDOW AND NAME MUST BE MORE SPECIFIC_________________"""
+        self.actionFilter = QAction('Filter', self)
+        self.actionFilter.triggered.connect(self.radial_filt)
+        self.menuBaseView.addAction(self.actionFilter)
+        self.toolBarBase.addAction(self.actionFilter)
+
+        self.actionPickAttitude = QAction('Measure attitude', self)
+        self.actionPickAttitude.triggered.connect(self.act_att)
+        self.menuBaseView.addAction(self.actionPickAttitude)
+        self.toolBarBase.addAction(self.actionPickAttitude)
+
+        self.actionPickMesh = QAction('Mesh picking', self)
+        self.actionPickMesh.triggered.connect(lambda: self.act_pmesh())
+        self.menuBaseView.addAction(self.actionPickMesh)
+        self.toolBarBase.addAction(self.actionPickMesh)
+
         self.actionExportGltf = QAction('Export as GLTF', self)
         self.actionExportGltf.triggered.connect(self.export_gltf)
         self.menuBaseView.addAction(self.actionExportGltf)
         self.toolBarBase.addAction(self.actionExportGltf)
->>>>>>> b01e7855
 
         self.actionExportHtml = QAction('Export as HTML', self)
         self.actionExportHtml.triggered.connect(self.export_html)
@@ -3443,10 +3334,6 @@
         """Set default orientation horizontal because vertical colorbars interfere with the widget."""
         pv_global_theme.colorbar_orientation = 'horizontal'
 
-<<<<<<< HEAD
-    # [Gabriele] Add picking functionality (this should be put in a menu to enable or disable)
-=======
->>>>>>> b01e7855
     def act_att(self):
 
         if self.tog_att == -1:
@@ -3459,11 +3346,7 @@
             picker = self.plotter.picker
             #print(picker)
             picker.RemoveObservers(_vtk.vtkCommand.EndPickEvent)
-<<<<<<< HEAD
             self.picker = self.plotter.enable_mesh_picking(callback=lambda mesh: self.pkd_mesh(mesh),show_message=False)
-=======
-            self.plotter.enable_mesh_picking(callback=lambda mesh: self.pkd_mesh(mesh), show_message=False)
->>>>>>> b01e7855
             self.tog_att *= -1
             print('Picking disabled')
 
@@ -3480,18 +3363,12 @@
             self.tog_att *= -1
             print('Picking disabled')
 
-<<<<<<< HEAD
     def pkd_point(self,mesh,pid,set_opt):
         
         actor = self.picker.GetActor()
         sel_uid = self.actors_df.loc[self.actors_df['actor'] == actor,'uid'].values[0]
 
         obj = self.parent.dom_coll.get_uid_vtk_obj(sel_uid)
-=======
-    def pkd_point(self, mesh, pid, set_opt):
-        uid = [i for i in mesh.array_names if 'tag_' in i][0][4:]
-        obj = self.parent.dom_coll.get_uid_vtk_obj(uid)
->>>>>>> b01e7855
         # locator = vtkStaticPointLocator()
         # locator.SetDataSet(obj)
         # locator.BuildLocator()
