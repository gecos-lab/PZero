--- conflicted
+++ resolved
@@ -157,10 +157,6 @@
 
 
 ---
-<<<<<<< HEAD
-=======
-
->>>>>>> 6bd3318a
 ## Test data ##
 
 We have uploaded some test project on public repositories:
